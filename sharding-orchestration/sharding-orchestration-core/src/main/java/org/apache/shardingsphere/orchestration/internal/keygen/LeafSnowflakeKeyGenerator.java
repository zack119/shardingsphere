/*
 * Licensed to the Apache Software Foundation (ASF) under one or more
 * contributor license agreements.  See the NOTICE file distributed with
 * this work for additional information regarding copyright ownership.
 * The ASF licenses this file to You under the Apache License, Version 2.0
 * (the "License"); you may not use this file except in compliance with
 * the License.  You may obtain a copy of the License at
 *
 *     http://www.apache.org/licenses/LICENSE-2.0
 *
 * Unless required by applicable law or agreed to in writing, software
 * distributed under the License is distributed on an "AS IS" BASIS,
 * WITHOUT WARRANTIES OR CONDITIONS OF ANY KIND, either express or implied.
 * See the License for the specific language governing permissions and
 * limitations under the License.
 */

package org.apache.shardingsphere.orchestration.internal.keygen;

import com.google.common.base.Preconditions;
import com.google.common.base.Strings;
import lombok.Getter;
import lombok.Setter;
import lombok.SneakyThrows;
import org.apache.shardingsphere.orchestration.center.api.DistributedLockManagement;
import org.apache.shardingsphere.orchestration.center.configuration.InstanceConfiguration;
import org.apache.shardingsphere.spi.keygen.ShardingKeyGenerator;

import java.util.Calendar;
import java.util.Properties;
import java.util.concurrent.Executors;
import java.util.concurrent.ThreadFactory;
import java.util.concurrent.TimeUnit;

/**
 * Key generator implemented by leaf snowflake algorithms.
 *
 * @author wangguangyuan
 */
public final class LeafSnowflakeKeyGenerator implements ShardingKeyGenerator {
    
    public static final long EPOCH;
    
    private static final long SEQUENCE_BITS = 12L;
    
    private static final long WORKER_ID_BITS = 10L;
    
    private static final long SEQUENCE_MASK = (1 << SEQUENCE_BITS) - 1;
    
    private static final long WORKER_ID_LEFT_SHIFT_BITS = SEQUENCE_BITS;
    
    private static final long TIMESTAMP_LEFT_SHIFT_BITS = WORKER_ID_LEFT_SHIFT_BITS + WORKER_ID_BITS;
    
    private static final int MAX_TOLERATE_TIME_DIFFERENCE_MILLISECONDS = 10000;

    private static final int DEFAULT_VIBRATION_VALUE = 1;
    
    private static final String SERVICE_ID_REGULAR_PATTERN = "^((?!/).)*$";
    
    private static final String DEFAULT_NAMESPACE = "leaf_snowflake";
    
    private static final String DEFAULT_REGISTRY_CENTER = "zookeeper";
    
    private static final String PARENT_NODE = "/leaf_snowflake";
    
    private static final String TIME_NODE = "/time";
    
    private static final String CURRENT_MAX_WORK_ID_NODE = "/current-max-work-id";
    
    private static final String CURRENT_MAX_WORK_ID_DIRECTORY = PARENT_NODE + CURRENT_MAX_WORK_ID_NODE;
    
    private static final String WORK_ID_NODE = "/work-id";
    
    private static final String SLANTING_BAR = "/";
    
    private final TimeService timeService = new TimeService();
    
    @Getter
    @Setter
    private Properties properties = new Properties();

    private DistributedLockManagement distributedLockManagement;
    
    private int sequenceOffset = -1;
    
    private long sequence;
    
    private long lastMilliseconds;
    
    private long workId;
    
    private long lastUpdateTime;
    
    private long maxTolerateTimeDifference;

    private int maxVibrationOffset;
    
    static {
        Calendar calendar = Calendar.getInstance();
        calendar.set(2016, Calendar.NOVEMBER, 1);
        calendar.set(Calendar.HOUR_OF_DAY, 0);
        calendar.set(Calendar.MINUTE, 0);
        calendar.set(Calendar.SECOND, 0);
        calendar.set(Calendar.MILLISECOND, 0);
        EPOCH = calendar.getTimeInMillis();
    }
    
    @Override
    public String getType() {
        return "LEAF_SNOWFLAKE";
    }
    
    @Override
    public synchronized Comparable<?> generateKey() {
        initializeLeafSnowflakeKeyGeneratorIfNeed();
        return getKey();
    }
    
    @SneakyThrows
    private void initializeLeafSnowflakeKeyGeneratorIfNeed() {
        if (needToBeInitialized()) {
            maxTolerateTimeDifference = initializeMaxTolerateTimeDifference();
<<<<<<< HEAD
            distributedLockManagement = initializeDistributedLockManagement();
            initializeTimeNodeIfNeed(maxTolerateTimeDifference, distributedLockManagement);
            initializeCurrentMaxWorkIdNodeIfNeed(distributedLockManagement);
            workId = initializeWorkIdNodeIfNeed(distributedLockManagement);
            scheduledUpdateTimeNode(distributedLockManagement);
=======
            maxVibrationOffset = initializeMaxVibrationOffset();
            leafRegistryCenter = initializeRegistryCenter();
            initializeTimeNodeIfNeed(maxTolerateTimeDifference, leafRegistryCenter);
            initializeCurrentMaxWorkIdNodeIfNeed(leafRegistryCenter);
            workId = initializeWorkIdNodeIfNeed(leafRegistryCenter);
            scheduledUpdateTimeNode(leafRegistryCenter);
>>>>>>> ce0b8fc6
        }
    }
    
    private Comparable<?> getKey() {
        long currentMilliseconds = getCurrentMilliseconds();
        long sequence = getSequence(currentMilliseconds);
        Comparable<?> result = getSnowflakeId(currentMilliseconds, sequence);
        updateLastMilliseconds(currentMilliseconds);
        return result;
    }
    
    @SneakyThrows
    private long getCurrentMilliseconds() {
        long result = timeService.getCurrentMillis();
        if (lastMilliseconds > result) {
            long timeDifferenceMilliseconds = lastMilliseconds - result;
            Preconditions.checkState(timeDifferenceMilliseconds < maxTolerateTimeDifference,
                    "Clock is moving backwards, last time is %d milliseconds, current time is %d milliseconds", lastMilliseconds, result);
            Thread.sleep(timeDifferenceMilliseconds);
            result = timeService.getCurrentMillis();
        } else if (lastMilliseconds == result) {
            if (0L == ((sequence + 1) & SEQUENCE_MASK)) {
                do {
                    result = timeService.getCurrentMillis();
                } while (result <= lastMilliseconds);
            }
        }
        return result;
    }
    
    private long getSequence(final long currentMilliseconds) {
        if (lastMilliseconds == currentMilliseconds) {
            sequence = (sequence + 1) & SEQUENCE_MASK;
        } else {
            vibrateSequenceOffset();
            sequence = sequenceOffset;
        }
        return sequence;
    }
    
    private Comparable<?> getSnowflakeId(final long currentMilliseconds, final long sequence) {
        return ((currentMilliseconds - EPOCH) << TIMESTAMP_LEFT_SHIFT_BITS) | (workId << WORKER_ID_LEFT_SHIFT_BITS) | sequence;
    }
    
    private void updateLastMilliseconds(final long currentMilliseconds) {
        lastMilliseconds = currentMilliseconds;
    }
    
    private boolean needToBeInitialized() {
        return null == distributedLockManagement || workId <= 0;
    }
    
    private DistributedLockManagement initializeDistributedLockManagement() {
        InstanceConfiguration leafConfiguration = getDistributedLockManagementConfiguration();
        return new DistributedLockManagementServiceLoader().load(leafConfiguration);
    }
    
    private String getTimeDirectoryWithServiceId() {
        String serviceId = properties.getProperty("service.id");
        Preconditions.checkArgument(!Strings.isNullOrEmpty(serviceId));
        Preconditions.checkArgument(serviceId.matches(SERVICE_ID_REGULAR_PATTERN));
        return PARENT_NODE + SLANTING_BAR + serviceId + TIME_NODE;
    }
    
    private String getWorkIdDirectoryWithServiceId() {
        String serviceId = properties.getProperty("service.id");
        Preconditions.checkArgument(!Strings.isNullOrEmpty(serviceId));
        Preconditions.checkArgument(serviceId.matches(SERVICE_ID_REGULAR_PATTERN));
        return PARENT_NODE + SLANTING_BAR + serviceId + WORK_ID_NODE;
    }
    
    @SneakyThrows
    private void initializeTimeNodeIfNeed(final long maxTolerateTimeDifference, final DistributedLockManagement distributedLockManagement) {
        String timeDirectory = getTimeDirectoryWithServiceId();
        String lastTimeInDistributedLockManagement = distributedLockManagement.get(timeDirectory);
        if (!Strings.isNullOrEmpty(lastTimeInDistributedLockManagement)) {
            long currentTime = timeService.getCurrentMillis();
            long timeDifference = Long.parseLong(lastTimeInDistributedLockManagement) - currentTime;
            if (timeDifference > 0) {
                Preconditions.checkState(timeDifference < maxTolerateTimeDifference,
                        "Clock is moving backwards, last time is %d milliseconds, current time is %d milliseconds", lastTimeInDistributedLockManagement, currentTime);
                Thread.sleep(timeDifference);
            }
        } else {
            long currentTime = timeService.getCurrentMillis();
            distributedLockManagement.persist(timeDirectory, String.valueOf(currentTime));
        }
    }
    
    @SneakyThrows
    private void initializeCurrentMaxWorkIdNodeIfNeed(final DistributedLockManagement distributedLockManagement) {
        String value = distributedLockManagement.get(CURRENT_MAX_WORK_ID_DIRECTORY);
        if (Strings.isNullOrEmpty(value)) {
            distributedLockManagement.persist(CURRENT_MAX_WORK_ID_DIRECTORY, "0");
        }
    }
    
    @SneakyThrows
    private Long initializeWorkIdNodeIfNeed(final DistributedLockManagement distributedLockManagement) {
        String workIdDirectory = getWorkIdDirectoryWithServiceId();
        String workIdInString = distributedLockManagement.get(workIdDirectory);
        if (!Strings.isNullOrEmpty(workIdInString)) {
            return Long.parseLong(workIdInString);
        } else {
            Long result = updateCurrentMaxWorkIdInRegisterCenter();
            distributedLockManagement.persist(workIdDirectory, String.valueOf(result));
            return result;
        }
    }
    
    @SneakyThrows
    private long updateCurrentMaxWorkIdInRegisterCenter() {
        distributedLockManagement.initLock(CURRENT_MAX_WORK_ID_DIRECTORY);
        boolean lockIsAcquired = distributedLockManagement.tryLock();
        Preconditions.checkState(lockIsAcquired, "Try lock fail");
        String id = distributedLockManagement.get(CURRENT_MAX_WORK_ID_DIRECTORY);
        long result = Long.parseLong(id);
        distributedLockManagement.persist(CURRENT_MAX_WORK_ID_DIRECTORY, String.valueOf(result++));
        distributedLockManagement.tryRelease();
        return result;
    }
    
    @SneakyThrows
    private void scheduledUpdateTimeNode(final DistributedLockManagement distributedLockManagement) {
        final String timeDirectory = getTimeDirectoryWithServiceId();
        Executors.newSingleThreadScheduledExecutor(new ThreadFactory() {
            
            @Override
            public Thread newThread(final Runnable runnable) {
                Thread thread = new Thread(runnable, "schedule-upload-time");
                thread.setDaemon(true);
                return thread;
            }
        }).scheduleWithFixedDelay(new Runnable() {

            @Override
            public void run() {
                updateNewData(distributedLockManagement, timeDirectory);
            }
        }, 1L, 3L, TimeUnit.SECONDS);
    }
    
    @SneakyThrows
    private void updateNewData(final DistributedLockManagement distributedLockManagement, final String path) {
        if (timeService.getCurrentMillis() < lastUpdateTime) {
            return;
        }
        distributedLockManagement.persist(path, String.valueOf(timeService.getCurrentMillis()));
        lastUpdateTime = timeService.getCurrentMillis();
    }
    
    private void vibrateSequenceOffset() {
        sequenceOffset = sequenceOffset >= maxVibrationOffset ? 0 : sequenceOffset + 1;
    }
    
    private long initializeMaxTolerateTimeDifference() {
        String maxTimeDifference = properties.getProperty("max.tolerate.time.difference.milliseconds", String.valueOf(MAX_TOLERATE_TIME_DIFFERENCE_MILLISECONDS));
        long result = Long.valueOf(maxTimeDifference);
        Preconditions.checkArgument(result >= 0L && result < Long.MAX_VALUE);
        return result;
    }

    private int initializeMaxVibrationOffset() {
        int result = Integer.parseInt(properties.getProperty("max.vibration.offset", String.valueOf(DEFAULT_VIBRATION_VALUE)));
        Preconditions.checkArgument(result >= 0 && result <= SEQUENCE_MASK, "Illegal max vibration offset");
        return result;
    }
    
    private InstanceConfiguration getDistributedLockManagementConfiguration() {
        InstanceConfiguration result = new InstanceConfiguration(getDistributedLockManagementType(), properties);
        result.setNamespace(DEFAULT_NAMESPACE);
        result.setServerLists(getServerList());
        return result;
    }
    
<<<<<<< HEAD
    private String getDistributedLockManagementType() {
        return properties.getProperty("distributedLockManagementType", DEFAULT_REGISTRY_CENTER);
=======
    private String getRegistryCenterType() {
        return properties.getProperty("registry.center.type", DEFAULT_REGISTRY_CENTER);
>>>>>>> ce0b8fc6
    }
    
    private String getServerList() {
        String result = properties.getProperty("server.list");
        Preconditions.checkArgument(!Strings.isNullOrEmpty(result));
        return result;
    }
}<|MERGE_RESOLUTION|>--- conflicted
+++ resolved
@@ -120,20 +120,12 @@
     private void initializeLeafSnowflakeKeyGeneratorIfNeed() {
         if (needToBeInitialized()) {
             maxTolerateTimeDifference = initializeMaxTolerateTimeDifference();
-<<<<<<< HEAD
+            maxVibrationOffset = initializeMaxVibrationOffset();
             distributedLockManagement = initializeDistributedLockManagement();
             initializeTimeNodeIfNeed(maxTolerateTimeDifference, distributedLockManagement);
             initializeCurrentMaxWorkIdNodeIfNeed(distributedLockManagement);
             workId = initializeWorkIdNodeIfNeed(distributedLockManagement);
             scheduledUpdateTimeNode(distributedLockManagement);
-=======
-            maxVibrationOffset = initializeMaxVibrationOffset();
-            leafRegistryCenter = initializeRegistryCenter();
-            initializeTimeNodeIfNeed(maxTolerateTimeDifference, leafRegistryCenter);
-            initializeCurrentMaxWorkIdNodeIfNeed(leafRegistryCenter);
-            workId = initializeWorkIdNodeIfNeed(leafRegistryCenter);
-            scheduledUpdateTimeNode(leafRegistryCenter);
->>>>>>> ce0b8fc6
         }
     }
     
@@ -309,13 +301,8 @@
         return result;
     }
     
-<<<<<<< HEAD
     private String getDistributedLockManagementType() {
         return properties.getProperty("distributedLockManagementType", DEFAULT_REGISTRY_CENTER);
-=======
-    private String getRegistryCenterType() {
-        return properties.getProperty("registry.center.type", DEFAULT_REGISTRY_CENTER);
->>>>>>> ce0b8fc6
     }
     
     private String getServerList() {
