/*
 * Copyright 2016-2018 shardingsphere.io.
 * <p>
 * Licensed under the Apache License, Version 2.0 (the "License");
 * you may not use this file except in compliance with the License.
 * You may obtain a copy of the License at
 *
 *     http://www.apache.org/licenses/LICENSE-2.0
 *
 * Unless required by applicable law or agreed to in writing, software
 * distributed under the License is distributed on an "AS IS" BASIS,
 * WITHOUT WARRANTIES OR CONDITIONS OF ANY KIND, either express or implied.
 * See the License for the specific language governing permissions and
 * limitations under the License.
 * </p>
 */

package io.shardingsphere.shardingjdbc.executor;

import io.shardingsphere.core.constant.ConnectionMode;
import io.shardingsphere.core.constant.SQLType;
import io.shardingsphere.core.event.ShardingEventType;
import io.shardingsphere.core.executor.ShardingExecuteGroup;
import io.shardingsphere.core.executor.StatementExecuteUnit;
import io.shardingsphere.core.routing.BatchRouteUnit;
import io.shardingsphere.core.routing.RouteUnit;
import io.shardingsphere.core.routing.SQLUnit;
import lombok.SneakyThrows;
import org.junit.Test;

import java.lang.reflect.Field;
import java.sql.Connection;
import java.sql.DatabaseMetaData;
import java.sql.PreparedStatement;
import java.sql.SQLException;
import java.util.Arrays;
import java.util.Collection;
import java.util.Collections;
import java.util.LinkedList;
import java.util.List;

import static org.hamcrest.CoreMatchers.is;
import static org.junit.Assert.assertThat;
import static org.mockito.Mockito.mock;
import static org.mockito.Mockito.times;
import static org.mockito.Mockito.verify;
import static org.mockito.Mockito.when;

public final class BatchPreparedStatementExecutorTest extends AbstractBaseExecutorTest {
    
    private static final String SQL = "DELETE FROM table_x WHERE id=?";
    
    private BatchPreparedStatementExecutor actual;
    
    @Override
    public void setUp() throws SQLException {
        super.setUp();
        actual = new BatchPreparedStatementExecutor(1, 1, 1, false, getConnection());
    }
    
    @SuppressWarnings("unchecked")
    @Test
    public void assertNoPreparedStatement() throws SQLException {
        PreparedStatement preparedStatement = getPreparedStatement();
        when(preparedStatement.executeBatch()).thenReturn(new int[] {0, 0});
        setSQLType(SQLType.DQL);
        setExecuteGroups(Collections.singletonList(preparedStatement));
        assertThat(actual.executeBatch(), is(new int[] {0, 0}));
    }
    
    @Test
    public void assertExecuteBatchForSinglePreparedStatementSuccess() throws SQLException {
        PreparedStatement preparedStatement = getPreparedStatement();
        when(preparedStatement.executeBatch()).thenReturn(new int[] {10, 20});
        setSQLType(SQLType.DQL);
        setExecuteGroups(Collections.singletonList(preparedStatement));
        assertThat(actual.executeBatch(), is(new int[] {10, 20}));
        verify(preparedStatement).executeBatch();
        verify(getEventCaller(), times(2)).verifyDataSource("ds_0");
        verify(getEventCaller(), times(2)).verifySQL(SQL);
        verify(getEventCaller(), times(2)).verifyParameters(Collections.singletonList((Object) 1));
        verify(getEventCaller(), times(1)).verifyEventExecutionType(ShardingEventType.BEFORE_EXECUTE);
        verify(getEventCaller(), times(1)).verifyEventExecutionType(ShardingEventType.EXECUTE_SUCCESS);
        verify(getEventCaller(), times(0)).verifyException(null);
    }
    
    private PreparedStatement getPreparedStatement() throws SQLException {
        PreparedStatement statement = mock(PreparedStatement.class);
        Connection connection = mock(Connection.class);
        DatabaseMetaData databaseMetaData = mock(DatabaseMetaData.class);
        when(databaseMetaData.getURL()).thenReturn("jdbc:h2:mem:ds_master;DB_CLOSE_DELAY=-1;DATABASE_TO_UPPER=false;MODE=MYSQL");
        when(connection.getMetaData()).thenReturn(databaseMetaData);
        when(statement.getConnection()).thenReturn(connection);
        return statement;
    }
    
    @Test
    public void assertExecuteBatchForMultiplePreparedStatementsSuccess() throws SQLException {
        PreparedStatement preparedStatement1 = getPreparedStatement();
        PreparedStatement preparedStatement2 = getPreparedStatement();
        when(preparedStatement1.executeBatch()).thenReturn(new int[] {10, 20});
        when(preparedStatement2.executeBatch()).thenReturn(new int[] {20, 40});
        setSQLType(SQLType.DQL);
        setExecuteGroups(Arrays.asList(preparedStatement1, preparedStatement2));
        assertThat(actual.executeBatch(), is(new int[] {30, 60}));
        verify(preparedStatement1).executeBatch();
        verify(preparedStatement2).executeBatch();
        verify(getEventCaller(), times(4)).verifyDataSource("ds_0");
        verify(getEventCaller(), times(4)).verifySQL(SQL);
        verify(getEventCaller(), times(4)).verifyParameters(Collections.singletonList((Object) 1));
        verify(getEventCaller(), times(2)).verifyEventExecutionType(ShardingEventType.BEFORE_EXECUTE);
        verify(getEventCaller(), times(2)).verifyEventExecutionType(ShardingEventType.EXECUTE_SUCCESS);
        verify(getEventCaller(), times(0)).verifyException(null);
    }
    
    @Test
    public void assertExecuteBatchForSinglePreparedStatementFailure() throws SQLException {
        PreparedStatement preparedStatement = getPreparedStatement();
        SQLException exp = new SQLException();
        when(preparedStatement.executeBatch()).thenThrow(exp);
        setSQLType(SQLType.DQL);
        setExecuteGroups(Collections.singletonList(preparedStatement));
        assertThat(actual.executeBatch(), is(new int[] {0, 0}));
        verify(preparedStatement).executeBatch();
        verify(getEventCaller(), times(2)).verifyDataSource("ds_0");
        verify(getEventCaller(), times(2)).verifySQL(SQL);
        verify(getEventCaller(), times(2)).verifyParameters(Collections.singletonList((Object) 1));
        verify(getEventCaller(), times(1)).verifyEventExecutionType(ShardingEventType.BEFORE_EXECUTE);
        verify(getEventCaller(), times(1)).verifyException(exp);
    }
    
    @Test
    public void assertExecuteBatchForMultiplePreparedStatementsFailure() throws SQLException {
        PreparedStatement preparedStatement1 = getPreparedStatement();
        PreparedStatement preparedStatement2 = getPreparedStatement();
        SQLException exp = new SQLException();
        when(preparedStatement1.executeBatch()).thenThrow(exp);
        when(preparedStatement2.executeBatch()).thenThrow(exp);
        setSQLType(SQLType.DQL);
        setExecuteGroups(Arrays.asList(preparedStatement1, preparedStatement2));
        assertThat(actual.executeBatch(), is(new int[] {0, 0}));
        verify(preparedStatement1).executeBatch();
        verify(preparedStatement2).executeBatch();
        verify(getEventCaller(), times(4)).verifyDataSource("ds_0");
        verify(getEventCaller(), times(4)).verifySQL(SQL);
        verify(getEventCaller(), times(4)).verifyParameters(Collections.singletonList((Object) 1));
        verify(getEventCaller(), times(2)).verifyEventExecutionType(ShardingEventType.BEFORE_EXECUTE);
        verify(getEventCaller(), times(2)).verifyException(exp);
    }
    
    @SneakyThrows
    private void setSQLType(final SQLType sqlType) {
        Field field = BatchPreparedStatementExecutor.class.getSuperclass().getDeclaredField("sqlType");
        field.setAccessible(true);
        field.set(actual, sqlType);
    }
    
<<<<<<< HEAD
    
    private void setExecuteGroups(final List<PreparedStatement> preparedStatements) throws SQLException {
=======
    private void setExecuteGroups(final List<PreparedStatement> preparedStatements) {
>>>>>>> 140ad893
        Collection<ShardingExecuteGroup<StatementExecuteUnit>> executeGroups = new LinkedList<>();
        List<StatementExecuteUnit> preparedStatementExecuteUnits = new LinkedList<>();
        executeGroups.add(new ShardingExecuteGroup<>(preparedStatementExecuteUnits));
        Collection<BatchRouteUnit> routeUnits = new LinkedList<>();
        for (PreparedStatement each : preparedStatements) {
            List<List<Object>> parameterSets = new LinkedList<>();
            parameterSets.add(Collections.singletonList((Object) 1));
            RouteUnit routeUnit = new RouteUnit("ds_0", new SQLUnit(SQL, parameterSets));
            BatchRouteUnit batchRouteUnit = new BatchRouteUnit(routeUnit);
            batchRouteUnit.mapAddBatchCount(0);
            batchRouteUnit.mapAddBatchCount(1);
            routeUnits.add(batchRouteUnit);
            preparedStatementExecuteUnits.add(new StatementExecuteUnit(routeUnit, each, ConnectionMode.MEMORY_STRICTLY));
        }
        setFields(executeGroups, routeUnits);
    }
    
    @SneakyThrows
    private void setFields(final Collection<ShardingExecuteGroup<StatementExecuteUnit>> executeGroups, final Collection<BatchRouteUnit> routeUnits) {
        Field field = BatchPreparedStatementExecutor.class.getSuperclass().getDeclaredField("executeGroups");
        field.setAccessible(true);
        field.set(actual, executeGroups);
        field = BatchPreparedStatementExecutor.class.getDeclaredField("routeUnits");
        field.setAccessible(true);
        field.set(actual, routeUnits);
        field = BatchPreparedStatementExecutor.class.getDeclaredField("batchCount");
        field.setAccessible(true);
        field.set(actual, 2);
    }
}<|MERGE_RESOLUTION|>--- conflicted
+++ resolved
@@ -155,12 +155,7 @@
         field.set(actual, sqlType);
     }
     
-<<<<<<< HEAD
-    
-    private void setExecuteGroups(final List<PreparedStatement> preparedStatements) throws SQLException {
-=======
     private void setExecuteGroups(final List<PreparedStatement> preparedStatements) {
->>>>>>> 140ad893
         Collection<ShardingExecuteGroup<StatementExecuteUnit>> executeGroups = new LinkedList<>();
         List<StatementExecuteUnit> preparedStatementExecuteUnits = new LinkedList<>();
         executeGroups.add(new ShardingExecuteGroup<>(preparedStatementExecuteUnits));
