/**
 * Copyright 1999-2015 dangdang.com.
 * <p>
 * Licensed under the Apache License, Version 2.0 (the "License");
 * you may not use this file except in compliance with the License.
 * You may obtain a copy of the License at
 * 
 *      http://www.apache.org/licenses/LICENSE-2.0
 * 
 * Unless required by applicable law or agreed to in writing, software
 * distributed under the License is distributed on an "AS IS" BASIS,
 * WITHOUT WARRANTIES OR CONDITIONS OF ANY KIND, either express or implied.
 * See the License for the specific language governing permissions and
 * limitations under the License.
 * </p>
 */

package com.dangdang.ddframe.rdb.sharding.merger.aggregation;

import java.sql.ResultSet;
import java.sql.SQLException;
import java.util.Arrays;
import java.util.Collection;
import java.util.Collections;
import java.util.List;

import com.dangdang.ddframe.rdb.sharding.merger.ResultSetFactory;
import com.dangdang.ddframe.rdb.sharding.merger.fixture.MergerTestUtil;
import com.dangdang.ddframe.rdb.sharding.merger.fixture.MockResultSet;
import com.dangdang.ddframe.rdb.sharding.parser.result.merger.AggregationColumn.AggregationType;
import com.dangdang.ddframe.rdb.sharding.parser.result.merger.MergeContext;
import com.google.common.base.Optional;
import lombok.RequiredArgsConstructor;
import org.junit.Test;
import org.junit.runner.RunWith;
import org.junit.runners.Parameterized;

import static org.hamcrest.CoreMatchers.is;
import static org.junit.Assert.assertFalse;
import static org.junit.Assert.assertThat;
import static org.junit.Assert.assertTrue;

@RunWith(Parameterized.class)
@RequiredArgsConstructor
public final class AggregationResultSetTest {
    
    private final TestTarget type;
    
    private final AggregationType aggregationType;
    
    private final List<String> columns;
    
    private final List<Integer> resultSet1;
    
    private final List<Integer> resultSet2;
    
    private final Optional<String> nameOfGetResult;
    
    private final Class<? extends Number> resultClass;
    
    private final Number result;
    
    @Parameterized.Parameters(name = "{index}: testTarget:{0}, aggregation type:{1}, columns:{2}, r1:{3}, r2:{4}, rsName:{5}, rsClass:{6}, result:{7}")
    public static Collection init() {
        
        return Arrays.asList(new Object[][]{
<<<<<<< HEAD
                {TestTarget.INDEX, AggregationType.SUM, Collections.singletonList(""), Collections.singletonList(6), Collections.singletonList(2), Optional.absent(), Integer.class, 8}, 
                {TestTarget.COLUMN_NAME, AggregationType.SUM, Collections.singletonList("SUM(0)"), Collections.singletonList(6), Collections.singletonList(2), Optional.of("SUM(0)"), 
                    Integer.class, 8}, 
                {TestTarget.ALIAS, AggregationType.SUM, Collections.singletonList("SUM_RESULT"), Collections.singletonList(6), Collections.singletonList(2), Optional.of("SUM_RESULT"), 
                    Integer.class, 8}, 
                {TestTarget.INDEX, AggregationType.COUNT, Collections.singletonList(""), Collections.singletonList(6), Collections.singletonList(2), Optional.absent(), Integer.class, 8},
                {TestTarget.COLUMN_NAME, AggregationType.COUNT, Collections.singletonList("COUNT(`id`)"), Collections.singletonList(6), Collections.singletonList(2), Optional.of("COUNT(`id`)"),
                    Integer.class, 8}, 
                {TestTarget.ALIAS, AggregationType.COUNT, Collections.singletonList("COUNT_RESULT"), Collections.singletonList(6), Collections.singletonList(2), Optional.of("COUNT_RESULT"), 
                    Integer.class, 8}, 
                {TestTarget.INDEX, AggregationType.MAX, Collections.singletonList(""), Collections.singletonList(6), Collections.singletonList(2), Optional.absent(), Integer.class, 6},
                {TestTarget.COLUMN_NAME, AggregationType.MAX, Collections.singletonList("MAX(id)"), Collections.singletonList(6), Collections.singletonList(2), Optional.of("MAX(`id`)"), 
                    Integer.class, 6}, 
                {TestTarget.ALIAS, AggregationType.MAX, Collections.singletonList("MAX_RESULT"), Collections.singletonList(6), Collections.singletonList(2), Optional.of("MAX_RESULT"), 
                    Integer.class, 6}, 
                {TestTarget.INDEX, AggregationType.MIN, Collections.singletonList(""), Collections.singletonList(6), Collections.singletonList(2), Optional.absent(), Integer.class, 2},
                {TestTarget.COLUMN_NAME, AggregationType.MIN, Collections.singletonList("MIN(0)"), Collections.singletonList(6), Collections.singletonList(2), Optional.of("MIN(0)"), 
                    Integer.class, 2}, 
                {TestTarget.ALIAS, AggregationType.MIN, Collections.singletonList("MIN_RESULT"), Collections.singletonList(6), Collections.singletonList(2), Optional.of("MIN_RESULT"), 
                    Integer.class, 2}, 
                {TestTarget.INDEX, AggregationType.AVG, Arrays.asList("sharding_gen_1", "sharding_gen_2"), Arrays.asList(5, 10), Arrays.asList(10, 100), Optional.absent(), Double.class, 7.3333D},
                {TestTarget.COLUMN_NAME, AggregationType.AVG, Arrays.asList("sharding_gen_1", "sharding_gen_2"), Arrays.asList(5, 10), Arrays.asList(10, 100), Optional.of("AVG(*)"), 
                    Double.class, 7.3333D}, 
                {TestTarget.ALIAS, AggregationType.AVG, Arrays.asList("sharding_gen_1", "sharding_gen_2"), Arrays.asList(5, 10), Arrays.asList(10, 100), Optional.of("AVG_RESULT"), 
                    Double.class, 7.3333D}
=======
                {TestTarget.INDEX, AggregationType.SUM, Collections.singletonList("column"), Collections.singletonList(6), Collections.singletonList(2), Optional.absent(), Integer.class, 8},
                {TestTarget.COLUMN_NAME, AggregationType.SUM, Collections.singletonList("SUM(0)"), Collections.singletonList(6), Collections.singletonList(2), Optional.of("SUM(0)"), Integer.class, 8},
                {TestTarget.ALIAS, AggregationType.SUM, Collections.singletonList("SUM_RESULT"), Collections.singletonList(6), Collections.singletonList(2), Optional.of("SUM_RESULT"), Integer.class, 8},
                {TestTarget.INDEX, AggregationType.COUNT, Collections.singletonList("column"), Collections.singletonList(6), Collections.singletonList(2), Optional.absent(), Integer.class, 8},
                {TestTarget.COLUMN_NAME, AggregationType.COUNT, Collections.singletonList("COUNT(`id`)"), Collections.singletonList(6), Collections.singletonList(2), Optional.of("COUNT(`id`)"), Integer.class, 8},
                {TestTarget.ALIAS, AggregationType.COUNT, Collections.singletonList("COUNT_RESULT"), Collections.singletonList(6), Collections.singletonList(2), Optional.of("COUNT_RESULT"), Integer.class, 8},
                {TestTarget.INDEX, AggregationType.MAX, Collections.singletonList("column"), Collections.singletonList(6), Collections.singletonList(2), Optional.absent(), Integer.class, 6},
                {TestTarget.COLUMN_NAME, AggregationType.MAX, Collections.singletonList("MAX(id)"), Collections.singletonList(6), Collections.singletonList(2), Optional.of("MAX(`id`)"), Integer.class, 6},
                {TestTarget.ALIAS, AggregationType.MAX, Collections.singletonList("MAX_RESULT"), Collections.singletonList(6), Collections.singletonList(2), Optional.of("MAX_RESULT"), Integer.class, 6},
                {TestTarget.INDEX, AggregationType.MIN, Collections.singletonList("column"), Collections.singletonList(6), Collections.singletonList(2), Optional.absent(), Integer.class, 2},
                {TestTarget.COLUMN_NAME, AggregationType.MIN, Collections.singletonList("MIN(0)"), Collections.singletonList(6), Collections.singletonList(2), Optional.of("MIN(0)"), Integer.class, 2},
                {TestTarget.ALIAS, AggregationType.MIN, Collections.singletonList("MIN_RESULT"), Collections.singletonList(6), Collections.singletonList(2), Optional.of("MIN_RESULT"), Integer.class, 2},
                {TestTarget.INDEX, AggregationType.AVG, Arrays.asList("sharding_gen_1", "sharding_gen_2"), Arrays.asList(5, 10), Arrays.asList(10, 100), Optional.absent(), Double.class, 7.3333D},
                {TestTarget.COLUMN_NAME, AggregationType.AVG, Arrays.asList("AVG(*)", "sharding_gen_1", "sharding_gen_2"), Arrays.asList(2, 5, 10), Arrays.asList(10, 10, 100), Optional.of("AVG(*)"), Double.class, 7.3333D},
                {TestTarget.ALIAS, AggregationType.AVG, Arrays.asList("AVG_RESULT", "sharding_gen_1", "sharding_gen_2"), Arrays.asList(2, 5, 10), Arrays.asList(10, 10, 100), Optional.of("AVG_RESULT"), Double.class, 7.3333D},
>>>>>>> c2e24186
        });
        
    }
    
    @Test
    public void assertNext() throws SQLException {
        MergeContext mergeContext;
        switch (type) {
            case INDEX:
                mergeContext = MergerTestUtil.createMergeContext(1, "column", null, aggregationType);
                break;
            case COLUMN_NAME:
                mergeContext = MergerTestUtil.createMergeContext(1, nameOfGetResult.get(), null, aggregationType);
                break;
            case ALIAS:
                mergeContext = MergerTestUtil.createMergeContext(1, "column", nameOfGetResult.get(), aggregationType);
                break;
            default:
                throw new RuntimeException();
        }
        
        ResultSet resultSet = ResultSetFactory.getResultSet(Arrays.<ResultSet>asList(
                MergerTestUtil.createMock(columns, resultSet1), MergerTestUtil.createMock(columns, resultSet2), new MockResultSet<Integer>()),
                mergeContext);
        assertTrue(resultSet.next());
    
        Number actual;
        switch (type) {
            case INDEX:
                if (Integer.class.equals(resultClass)) {
                    actual = resultSet.getInt(1);
                } else if (Double.class.equals(resultClass)) {
                    actual = resultSet.getDouble(1);
                } else {
                    throw new RuntimeException();
                }
                break;
            default:
                if (Integer.class.equals(resultClass)) {
                    actual = resultSet.getInt(this.nameOfGetResult.get());
                } else if (Double.class.equals(resultClass)) {
                    actual = resultSet.getDouble(this.nameOfGetResult.get());
                } else {
                    throw new RuntimeException();
                }
                break;
        }
        assertThat(actual, is(result));
        assertFalse(resultSet.next());
    }
    
    private enum TestTarget {
        INDEX, COLUMN_NAME, ALIAS
    }
}<|MERGE_RESOLUTION|>--- conflicted
+++ resolved
@@ -64,33 +64,6 @@
     public static Collection init() {
         
         return Arrays.asList(new Object[][]{
-<<<<<<< HEAD
-                {TestTarget.INDEX, AggregationType.SUM, Collections.singletonList(""), Collections.singletonList(6), Collections.singletonList(2), Optional.absent(), Integer.class, 8}, 
-                {TestTarget.COLUMN_NAME, AggregationType.SUM, Collections.singletonList("SUM(0)"), Collections.singletonList(6), Collections.singletonList(2), Optional.of("SUM(0)"), 
-                    Integer.class, 8}, 
-                {TestTarget.ALIAS, AggregationType.SUM, Collections.singletonList("SUM_RESULT"), Collections.singletonList(6), Collections.singletonList(2), Optional.of("SUM_RESULT"), 
-                    Integer.class, 8}, 
-                {TestTarget.INDEX, AggregationType.COUNT, Collections.singletonList(""), Collections.singletonList(6), Collections.singletonList(2), Optional.absent(), Integer.class, 8},
-                {TestTarget.COLUMN_NAME, AggregationType.COUNT, Collections.singletonList("COUNT(`id`)"), Collections.singletonList(6), Collections.singletonList(2), Optional.of("COUNT(`id`)"),
-                    Integer.class, 8}, 
-                {TestTarget.ALIAS, AggregationType.COUNT, Collections.singletonList("COUNT_RESULT"), Collections.singletonList(6), Collections.singletonList(2), Optional.of("COUNT_RESULT"), 
-                    Integer.class, 8}, 
-                {TestTarget.INDEX, AggregationType.MAX, Collections.singletonList(""), Collections.singletonList(6), Collections.singletonList(2), Optional.absent(), Integer.class, 6},
-                {TestTarget.COLUMN_NAME, AggregationType.MAX, Collections.singletonList("MAX(id)"), Collections.singletonList(6), Collections.singletonList(2), Optional.of("MAX(`id`)"), 
-                    Integer.class, 6}, 
-                {TestTarget.ALIAS, AggregationType.MAX, Collections.singletonList("MAX_RESULT"), Collections.singletonList(6), Collections.singletonList(2), Optional.of("MAX_RESULT"), 
-                    Integer.class, 6}, 
-                {TestTarget.INDEX, AggregationType.MIN, Collections.singletonList(""), Collections.singletonList(6), Collections.singletonList(2), Optional.absent(), Integer.class, 2},
-                {TestTarget.COLUMN_NAME, AggregationType.MIN, Collections.singletonList("MIN(0)"), Collections.singletonList(6), Collections.singletonList(2), Optional.of("MIN(0)"), 
-                    Integer.class, 2}, 
-                {TestTarget.ALIAS, AggregationType.MIN, Collections.singletonList("MIN_RESULT"), Collections.singletonList(6), Collections.singletonList(2), Optional.of("MIN_RESULT"), 
-                    Integer.class, 2}, 
-                {TestTarget.INDEX, AggregationType.AVG, Arrays.asList("sharding_gen_1", "sharding_gen_2"), Arrays.asList(5, 10), Arrays.asList(10, 100), Optional.absent(), Double.class, 7.3333D},
-                {TestTarget.COLUMN_NAME, AggregationType.AVG, Arrays.asList("sharding_gen_1", "sharding_gen_2"), Arrays.asList(5, 10), Arrays.asList(10, 100), Optional.of("AVG(*)"), 
-                    Double.class, 7.3333D}, 
-                {TestTarget.ALIAS, AggregationType.AVG, Arrays.asList("sharding_gen_1", "sharding_gen_2"), Arrays.asList(5, 10), Arrays.asList(10, 100), Optional.of("AVG_RESULT"), 
-                    Double.class, 7.3333D}
-=======
                 {TestTarget.INDEX, AggregationType.SUM, Collections.singletonList("column"), Collections.singletonList(6), Collections.singletonList(2), Optional.absent(), Integer.class, 8},
                 {TestTarget.COLUMN_NAME, AggregationType.SUM, Collections.singletonList("SUM(0)"), Collections.singletonList(6), Collections.singletonList(2), Optional.of("SUM(0)"), Integer.class, 8},
                 {TestTarget.ALIAS, AggregationType.SUM, Collections.singletonList("SUM_RESULT"), Collections.singletonList(6), Collections.singletonList(2), Optional.of("SUM_RESULT"), Integer.class, 8},
@@ -106,7 +79,6 @@
                 {TestTarget.INDEX, AggregationType.AVG, Arrays.asList("sharding_gen_1", "sharding_gen_2"), Arrays.asList(5, 10), Arrays.asList(10, 100), Optional.absent(), Double.class, 7.3333D},
                 {TestTarget.COLUMN_NAME, AggregationType.AVG, Arrays.asList("AVG(*)", "sharding_gen_1", "sharding_gen_2"), Arrays.asList(2, 5, 10), Arrays.asList(10, 10, 100), Optional.of("AVG(*)"), Double.class, 7.3333D},
                 {TestTarget.ALIAS, AggregationType.AVG, Arrays.asList("AVG_RESULT", "sharding_gen_1", "sharding_gen_2"), Arrays.asList(2, 5, 10), Arrays.asList(10, 10, 100), Optional.of("AVG_RESULT"), Double.class, 7.3333D},
->>>>>>> c2e24186
         });
         
     }
