--- conflicted
+++ resolved
@@ -25,6 +25,7 @@
 import io.shardingjdbc.core.hint.HintManagerHolder;
 import io.shardingjdbc.core.integrate.jaxb.SQLShardingRule;
 import io.shardingjdbc.core.jdbc.core.datasource.MasterSlaveDataSource;
+
 import org.apache.commons.dbcp.BasicDataSource;
 import org.junit.After;
 import org.junit.AfterClass;
@@ -33,7 +34,11 @@
 import java.io.File;
 import java.net.URL;
 import java.sql.SQLException;
-import java.util.*;
+import java.util.Arrays;
+import java.util.Collections;
+import java.util.HashMap;
+import java.util.List;
+import java.util.Map;
 import java.util.Map.Entry;
 
 public abstract class AbstractMasterSlaveOnlyTest extends AbstractSQLAssertTest {
@@ -64,18 +69,6 @@
         return ShardingTestStrategy.masterslaveonly;
     }
     
-    @AfterClass
-    public static void clear() throws SQLException {
-        if (!masterSlaveDataSources.isEmpty()) {
-            for (MasterSlaveDataSource each : masterSlaveDataSources.values()) {
-                for (DataSource innerEach : each.getAllDataSources().values()) {
-                    ((BasicDataSource) innerEach).close();
-                }
-            }
-            masterSlaveDataSources.clear();
-        }
-    }
-    
     @Override
     protected List<String> getInitDataSetFiles() {
         return AbstractMasterSlaveOnlyTest.getInitFiles();
@@ -93,8 +86,6 @@
         return masterSlaveDataSources;
     }
     
-<<<<<<< HEAD
-=======
     private MasterSlaveDataSource getMasterSlaveDataSource(final Map<String, DataSource> masterSlaveDataSourceMap) throws SQLException {
         MasterSlaveRuleConfiguration masterSlaveRuleConfig = new MasterSlaveRuleConfiguration();
         masterSlaveRuleConfig.setName("ds_ms");
@@ -103,18 +94,21 @@
         return (MasterSlaveDataSource) MasterSlaveDataSourceFactory.createDataSource(masterSlaveDataSourceMap, masterSlaveRuleConfig, Collections.<String, Object>emptyMap());
     }
     
->>>>>>> a4a4dae3
     @After
     public final void clearFlag() {
         HintManagerHolder.clear();
         MasterSlaveDataSource.resetDMLFlag();
     }
     
-    private MasterSlaveDataSource getMasterSlaveDataSource(final Map<String, DataSource> masterSlaveDataSourceMap) throws SQLException {
-        MasterSlaveRuleConfiguration masterSlaveRuleConfig = new MasterSlaveRuleConfiguration();
-        masterSlaveRuleConfig.setName("ds_ms");
-        masterSlaveRuleConfig.setMasterDataSourceName("dataSource_master_only");
-        masterSlaveRuleConfig.setSlaveDataSourceNames(Collections.singletonList("dataSource_slave_only"));
-        return (MasterSlaveDataSource) MasterSlaveDataSourceFactory.createDataSource(masterSlaveDataSourceMap, masterSlaveRuleConfig);
+    @AfterClass
+    public static void clear() throws SQLException {
+        if (!masterSlaveDataSources.isEmpty()) {
+            for (MasterSlaveDataSource each : masterSlaveDataSources.values()) {
+                for (DataSource innerEach : each.getAllDataSources().values()) {
+                    ((BasicDataSource) innerEach).close();
+                }
+            }
+            masterSlaveDataSources.clear();
+        }
     }
 }