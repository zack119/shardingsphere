--- conflicted
+++ resolved
@@ -31,12 +31,6 @@
 import com.dangdang.ddframe.rdb.sharding.parsing.parser.context.SelectItemContext;
 import com.dangdang.ddframe.rdb.sharding.parsing.parser.context.ShardingColumnContext;
 import com.dangdang.ddframe.rdb.sharding.parsing.parser.context.TableContext;
-<<<<<<< HEAD
-import com.dangdang.ddframe.rdb.sharding.parsing.parser.context.TableToken;
-=======
-import com.dangdang.ddframe.rdb.sharding.parsing.parser.token.TableToken;
-import com.dangdang.ddframe.rdb.sharding.constant.AggregationType;
->>>>>>> c5ef7e32
 import com.dangdang.ddframe.rdb.sharding.parsing.parser.exception.SQLParsingUnsupportedException;
 import com.dangdang.ddframe.rdb.sharding.parsing.parser.expr.SQLExpr;
 import com.dangdang.ddframe.rdb.sharding.parsing.parser.expr.SQLIdentifierExpr;
@@ -45,6 +39,7 @@
 import com.dangdang.ddframe.rdb.sharding.parsing.parser.expr.SQLPlaceholderExpr;
 import com.dangdang.ddframe.rdb.sharding.parsing.parser.expr.SQLPropertyExpr;
 import com.dangdang.ddframe.rdb.sharding.parsing.parser.expr.SQLTextExpr;
+import com.dangdang.ddframe.rdb.sharding.parsing.parser.token.TableToken;
 import com.dangdang.ddframe.rdb.sharding.util.SQLUtil;
 import com.google.common.base.Optional;
 import lombok.Getter;
@@ -157,13 +152,8 @@
     
     private void setTableToken(final SQLContext sqlContext, final int beginPosition, final SQLPropertyExpr propertyExpr) {
         String owner = propertyExpr.getOwner().getName();
-<<<<<<< HEAD
-        if (tableName.equalsIgnoreCase(SQLUtil.getExactlyValue(owner))) {
-            sqlContext.getSqlTokens().add(new TableToken(beginPosition - owner.length(), owner, tableName));
-=======
         if (sqlContext.getTables().get(0).getName().equalsIgnoreCase(SQLUtil.getExactlyValue(owner))) {
-            sqlBuilderContext.getSqlTokens().add(new TableToken(beginPosition - owner.length(), owner));
->>>>>>> c5ef7e32
+            sqlContext.getSqlTokens().add(new TableToken(beginPosition - owner.length(), owner));
         }
     }
     
@@ -223,11 +213,7 @@
         if (skipJoin()) {
             throw new UnsupportedOperationException("Cannot support Multiple-Table.");
         }
-<<<<<<< HEAD
-        sqlContext.getSqlTokens().add(new TableToken(beginPosition, tableContext.getOriginalLiterals(), tableContext.getName()));
-=======
-        sqlBuilderContext.getSqlTokens().add(new TableToken(beginPosition, tableContext.getOriginalLiterals()));
->>>>>>> c5ef7e32
+        sqlContext.getSqlTokens().add(new TableToken(beginPosition, tableContext.getOriginalLiterals()));
         sqlContext.getTables().add(tableContext);
     }
     
@@ -284,11 +270,7 @@
             expression.append(value);
             getLexer().nextToken();
             if (equalAny(Symbol.DOT)) {
-<<<<<<< HEAD
-                sqlContext.getSqlTokens().add(new TableToken(position, value, SQLUtil.getExactlyValue(value)));
-=======
-                sqlBuilderContext.getSqlTokens().add(new TableToken(position, value));
->>>>>>> c5ef7e32
+                sqlContext.getSqlTokens().add(new TableToken(position, value));
             }
         }
         return new CommonSelectItemContext(SQLUtil.getExactlyValue(expression.toString()), parseAlias(), false);
