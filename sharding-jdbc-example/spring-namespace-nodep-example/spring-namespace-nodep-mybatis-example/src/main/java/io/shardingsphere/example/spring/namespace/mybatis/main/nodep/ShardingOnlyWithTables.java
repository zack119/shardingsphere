--- conflicted
+++ resolved
@@ -25,13 +25,8 @@
 public class ShardingOnlyWithTables {
     
     public static void main(final String[] args) {
-<<<<<<< HEAD
-        try (ConfigurableApplicationContext applicationContext = new ClassPathXmlApplicationContext("META-INF/nodep/shardingTables.xml")) {
-            CommonService commonService = (CommonService) applicationContext.getBean("springPojoService");
-=======
         try (ConfigurableApplicationContext applicationContext = new ClassPathXmlApplicationContext("META-INF/shardingTables.xml")) {
             CommonService commonService = applicationContext.getBean(SpringPojoService.class);
->>>>>>> 770340e8
             commonService.initEnvironment();
             commonService.processSuccess();
             try {
