--- conflicted
+++ resolved
@@ -32,10 +32,7 @@
     <modules>
         <module>shadow-core-common</module>
         <module>shadow-core-route</module>
-<<<<<<< HEAD
         <module>shadow-core-api</module>
-=======
         <module>shadow-core-rewrite</module>
->>>>>>> 5ad1b0c8
     </modules>
 </project>