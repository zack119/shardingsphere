--- conflicted
+++ resolved
@@ -66,11 +66,7 @@
     private void initParserRuleDefinition() {
         for (DatabaseType each : DatabaseType.values()) {
             if (DatabaseType.H2 != each) {
-<<<<<<< HEAD
-                if(!needParser(each)){
-=======
                 if (!needParser(each)) {
->>>>>>> ef11330d
                     continue;
                 }
                 List<String> fillerFilePaths = new LinkedList<>();
@@ -84,19 +80,11 @@
         }
     }
     
-<<<<<<< HEAD
-    protected boolean needParser(final DatabaseType databaseType){
-        return true;
-    }
-    
-    protected abstract void fillRuleFilePaths(final DatabaseType databaseType, final List<String> fillerFilePaths, final List<String> extractorFilePaths, final List<String> sqlStateRuleFilePaths);
-=======
     protected boolean needParser(final DatabaseType databaseType) { 
         return true;
     }
     
     protected abstract void fillRuleFilePaths(DatabaseType databaseType, List<String> fillerFilePaths, List<String> extractorFilePaths, List<String> sqlStateRuleFilePaths);
->>>>>>> ef11330d
     
     private void initParserRuleDefinitionFromCommon(final ParserRuleDefinition parserRuleDefinition, final List<String> fillerFilePaths, final List<String> extractorFilePaths,
                                                     final List<String> sqlStateRuleFilePaths) {
