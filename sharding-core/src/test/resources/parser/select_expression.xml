<?xml version="1.0" encoding="UTF-8"?>
<parser-result-sets>
    <parser-result sql-case-id="assertSelectExpressionWithSingleTable">
        <tables>
            <table name="t_order" alias="o"/>
        </tables>
        <tokens>
            <table-token begin-position="31" original-literals="t_order" />
            <items-token begin-position="26">
                <items>
                    <item>o.order_id AS ORDER_BY_DERIVED_0 </item>
                </items>
            </items-token>
        </tokens>
        <order-by-columns>
            <order-by-column owner="o" name="order_id" alias="ORDER_BY_DERIVED_0" order-direction="ASC" />
        </order-by-columns>
    </parser-result>
    
    <parser-result sql-case-id="assertSelectDateFuncWithSingleTable">
        <tables>
            <table name="t_order_item" alias="i"/>
        </tables>
        <tokens>
            <table-token begin-position="37" original-literals="`t_order_item`" />
        </tokens>
        <order-by-columns>
            <order-by-column name="DATE(i.c_date)" order-direction="DESC" alias="c_date"/>
        </order-by-columns>
    </parser-result>
    
    <parser-result sql-case-id="assertSelectCountWithExpression">
        <tables>
            <table name="t_order" alias="o" />
        </tables>
        <tokens>
            <table-token begin-position="36" original-literals="t_order" />
        </tokens>
        <aggregation-select-items>
            <aggregation-select-item type="COUNT" inner-expression="(o.order_id)" />
        </aggregation-select-items>
    </parser-result>
    
    <parser-result sql-case-id="assertSelectRegexpWithSingleTable" parameters="'init' 1 2">
        <tables>
            <table name="t_order_item" alias="t"/>
        </tables>
        <tokens>
            <table-token begin-position="14" original-literals="t_order_item" />
        </tokens>
<<<<<<< HEAD
        <or-conditions>
            <and-conditions>
=======
        <or-condition>
            <and-condition>
>>>>>>> 3fd89a49
                <condition column-name="item_id" table-name="t_order_item" operator="IN">
                    <value index="1" literal="1" type="int" />
                    <value index="2" literal="2" type="int" />
                </condition>
<<<<<<< HEAD
            </and-conditions>
        </or-conditions>
=======
            </and-condition>
        </or-condition>
>>>>>>> 3fd89a49
    </parser-result>
</parser-result-sets><|MERGE_RESOLUTION|>--- conflicted
+++ resolved
@@ -48,23 +48,13 @@
         <tokens>
             <table-token begin-position="14" original-literals="t_order_item" />
         </tokens>
-<<<<<<< HEAD
-        <or-conditions>
-            <and-conditions>
-=======
         <or-condition>
             <and-condition>
->>>>>>> 3fd89a49
                 <condition column-name="item_id" table-name="t_order_item" operator="IN">
                     <value index="1" literal="1" type="int" />
                     <value index="2" literal="2" type="int" />
                 </condition>
-<<<<<<< HEAD
-            </and-conditions>
-        </or-conditions>
-=======
             </and-condition>
         </or-condition>
->>>>>>> 3fd89a49
     </parser-result>
 </parser-result-sets>