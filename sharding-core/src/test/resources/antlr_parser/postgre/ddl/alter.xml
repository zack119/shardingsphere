--- conflicted
+++ resolved
@@ -216,7 +216,6 @@
         </tokens>
     </parser-result>
     
-<<<<<<< HEAD
     <parser-result sql-case-id="alter_table_rename_table">
         <tables>
             <table name="t_order" />
@@ -241,9 +240,7 @@
             </update-columns>
         </alter-table>
     </parser-result>
-
-=======
->>>>>>> a5c82539
+    
     <!--<parser-result sql-case-id="create_table_with_exist_index">-->
         <!--<tables>-->
             <!--<table name="t_order" />-->
