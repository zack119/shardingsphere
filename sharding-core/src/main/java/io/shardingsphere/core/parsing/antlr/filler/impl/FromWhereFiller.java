/*
 * Copyright 2016-2018 shardingsphere.io.
 * <p>
 * Licensed under the Apache License, Version 2.0 (the "License");
 * you may not use this file except in compliance with the License.
 * You may obtain a copy of the License at
 *
 *     http://www.apache.org/licenses/LICENSE-2.0
 *
 * Unless required by applicable law or agreed to in writing, software
 * distributed under the License is distributed on an "AS IS" BASIS,
 * WITHOUT WARRANTIES OR CONDITIONS OF ANY KIND, either express or implied.
 * See the License for the specific language governing permissions and
 * limitations under the License.
 * </p>
 */

package io.shardingsphere.core.parsing.antlr.filler.impl;

<<<<<<< HEAD
import java.util.Collection;
import java.util.HashMap;
import java.util.LinkedList;
import java.util.List;
import java.util.Map;

import com.google.common.base.Optional;

=======
import com.google.common.base.Optional;
>>>>>>> 2ce5e49d
import io.shardingsphere.core.constant.ShardingOperator;
import io.shardingsphere.core.metadata.table.ShardingTableMetaData;
import io.shardingsphere.core.parsing.antlr.filler.SQLStatementFiller;
import io.shardingsphere.core.parsing.antlr.sql.segment.FromWhereSegment;
import io.shardingsphere.core.parsing.antlr.sql.segment.SQLSegment;
import io.shardingsphere.core.parsing.antlr.sql.segment.column.ColumnSegment;
import io.shardingsphere.core.parsing.antlr.sql.segment.condition.AndConditionSegment;
import io.shardingsphere.core.parsing.antlr.sql.segment.condition.ConditionSegment;
import io.shardingsphere.core.parsing.antlr.sql.segment.condition.OrConditionSegment;
import io.shardingsphere.core.parsing.antlr.sql.segment.expr.BetweenValueExpressionSegment;
import io.shardingsphere.core.parsing.antlr.sql.segment.expr.CommonExpressionSegment;
import io.shardingsphere.core.parsing.antlr.sql.segment.expr.EqualsValueExpressionSegment;
import io.shardingsphere.core.parsing.antlr.sql.segment.expr.ExpressionSegment;
import io.shardingsphere.core.parsing.antlr.sql.segment.expr.InValueExpressionSegment;
import io.shardingsphere.core.parsing.antlr.sql.segment.expr.SubquerySegment;
import io.shardingsphere.core.parsing.parser.context.condition.AndCondition;
import io.shardingsphere.core.parsing.parser.context.condition.Column;
import io.shardingsphere.core.parsing.parser.context.condition.Condition;
import io.shardingsphere.core.parsing.parser.context.condition.OrCondition;
import io.shardingsphere.core.parsing.parser.expression.SQLExpression;
import io.shardingsphere.core.parsing.parser.expression.SQLNumberExpression;
import io.shardingsphere.core.parsing.parser.expression.SQLPlaceholderExpression;
import io.shardingsphere.core.parsing.parser.expression.SQLTextExpression;
import io.shardingsphere.core.parsing.parser.sql.SQLStatement;
import io.shardingsphere.core.parsing.parser.sql.dql.select.SelectStatement;
import io.shardingsphere.core.parsing.parser.token.TableToken;
import io.shardingsphere.core.rule.ShardingRule;

/**
 * From where filler.
 *
 * @author duhongjun
 */
public final class FromWhereFiller implements SQLStatementFiller {
    
    @Override
    public void fill(final SQLSegment sqlSegment, final SQLStatement sqlStatement, final String sql, final ShardingRule shardingRule,
                     final ShardingTableMetaData shardingTableMetaData) {
        FromWhereSegment fromWhereSegment = (FromWhereSegment) sqlSegment;
        if (!fromWhereSegment.getConditions().getAndConditions().isEmpty()) {
            Map<String, String> columnNameToTable = new HashMap<>();
            Map<String, Integer> columnNameCount = new HashMap<>();
            fillColumnTableMap(sqlStatement, shardingTableMetaData, columnNameToTable, columnNameCount);
            OrCondition orCondition = filterShardingCondition(sqlStatement, fromWhereSegment.getConditions(), sql, shardingRule, columnNameToTable, columnNameCount, shardingTableMetaData);
            sqlStatement.getConditions().getOrCondition().getAndConditions().addAll(orCondition.getAndConditions());
        }
<<<<<<< HEAD
        if(!fromWhereSegment.getSubquerys().isEmpty()) {
            for(SubquerySegment each : fromWhereSegment.getSubquerys()) {
=======
        if (!fromWhereSegment.getSubquerys().isEmpty()) {
            for (SubquerySegment each : fromWhereSegment.getSubquerys()) {
>>>>>>> 2ce5e49d
                new SubqueryFiller().fill(each, sqlStatement, sql, shardingRule, shardingTableMetaData);
            }
        }
        int count = 0;
        while (count < fromWhereSegment.getParameterCount()) {
            sqlStatement.increaseParametersIndex();
            count++;
        }
    }
    
    private void fillColumnTableMap(final SQLStatement sqlStatement, final ShardingTableMetaData shardingTableMetaData,
                                    final Map<String, String> columnNameToTable, final Map<String, Integer> columnNameCount) {
        if (null == shardingTableMetaData) {
            return;
        }
        for (String each : sqlStatement.getTables().getTableNames()) {
            Collection<String> tableColumns = shardingTableMetaData.getAllColumnNames(each);
            for (String columnName : tableColumns) {
                columnNameToTable.put(columnName, each);
                Integer count = columnNameCount.get(columnName);
                if (null == count) {
                    count = 1;
                } else {
                    count++;
                }
                columnNameCount.put(columnName, count);
            }
        }
    }
    
    private OrCondition filterShardingCondition(final SQLStatement sqlStatement, final OrConditionSegment orCondition, final String sql, final ShardingRule shardingRule,
                                                final Map<String, String> columnNameToTable, final Map<String, Integer> columnNameCount, final ShardingTableMetaData shardingTableMetaData) {
        OrCondition result = new OrCondition();
        for (AndConditionSegment each : orCondition.getAndConditions()) {
            List<ConditionSegment> shardingCondition = new LinkedList<>();
            boolean needSharding = false;
            for (ConditionSegment condition : each.getConditions()) {
                if (null == condition.getColumn()) {
                    continue;
                }
                if (condition.getColumn().getOwner().isPresent() && sqlStatement.getTables().getTableNames().contains(condition.getColumn().getOwner().get())) {
                    sqlStatement.addSQLToken(new TableToken(condition.getColumn().getStartPosition(), 0, condition.getColumn().getOwner().get()));
                }
                if (condition.getExpression() instanceof ColumnSegment) {
                    ColumnSegment rightColumn = (ColumnSegment) condition.getExpression();
                    if (rightColumn.getOwner().isPresent() && sqlStatement.getTables().getTableNames().contains(rightColumn.getOwner().get())) {
                        sqlStatement.addSQLToken(new TableToken(rightColumn.getStartPosition(), 0, rightColumn.getOwner().get()));
                    }
                    needSharding = true;
                    continue;
                }
                if ("".equals(condition.getColumn().getTableName())) {
                    if (sqlStatement.getTables().isSingleTable()) {
                        condition.getColumn().setTableName(sqlStatement.getTables().getSingleTableName());
                    } else {
                        String tableName = columnNameToTable.get(condition.getColumn().getName());
                        Integer count = columnNameCount.get(condition.getColumn().getName());
                        if (null != tableName && 1 == count) {
                            condition.getColumn().setTableName(tableName);
                        }
                    }
                }
                if (shardingRule.isShardingColumn(new Column(condition.getColumn().getName(), condition.getColumn().getTableName()))) {
                    shardingCondition.add(condition);
                    needSharding = true;
                }
            }
            if (needSharding) {
                fillResult(result, sqlStatement, shardingCondition, sql, shardingRule, shardingTableMetaData);
            } else {
                result.getAndConditions().clear();
                break;
            }
        }
        return result;
    }
    
    private void fillResult(final OrCondition result, final SQLStatement sqlStatement, final List<ConditionSegment> shardingCondition, final String sql, final ShardingRule shardingRule,
            final ShardingTableMetaData shardingTableMetaData) {
        if (!shardingCondition.isEmpty()) {
            AndCondition andConditionResult = new AndCondition();
            result.getAndConditions().add(andConditionResult);
            for (ConditionSegment eachCondition : shardingCondition) {
                Column column = new Column(eachCondition.getColumn().getName(), eachCondition.getColumn().getTableName());
                if (ShardingOperator.EQUAL == eachCondition.getOperator()) {
                    EqualsValueExpressionSegment expressionSegment = (EqualsValueExpressionSegment) eachCondition.getExpression();
                    Optional<SQLExpression> expression = buildExpression((SelectStatement) sqlStatement, expressionSegment.getExpression(), sql, shardingRule, shardingTableMetaData);
<<<<<<< HEAD
                    if(expression.isPresent()) {
=======
                    if (expression.isPresent()) {
>>>>>>> 2ce5e49d
                        andConditionResult.getConditions().add(new Condition(column, expression.get()));
                    }
                } else if (ShardingOperator.IN == eachCondition.getOperator()) {
                    InValueExpressionSegment expressionSegment = (InValueExpressionSegment) eachCondition.getExpression();
                    List<SQLExpression> expressions = new LinkedList<>();
<<<<<<< HEAD
                    for(ExpressionSegment each : expressionSegment.getSqlExpressions()) {
                        Optional<SQLExpression> expression = buildExpression((SelectStatement) sqlStatement, each, sql, shardingRule, shardingTableMetaData);
                        if(expression.isPresent()) {
                            expressions.add(expression.get());
                        }else {
=======
                    for (ExpressionSegment each : expressionSegment.getSqlExpressions()) {
                        Optional<SQLExpression> expression = buildExpression((SelectStatement) sqlStatement, each, sql, shardingRule, shardingTableMetaData);
                        if (expression.isPresent()) {
                            expressions.add(expression.get());
                        } else {
>>>>>>> 2ce5e49d
                            expressions.clear();
                            break;
                        }
                    }
<<<<<<< HEAD
                    if(!expressions.isEmpty()) {
=======
                    if (!expressions.isEmpty()) {
>>>>>>> 2ce5e49d
                        andConditionResult.getConditions().add(new Condition(column, expressions));
                    }
                } else if (ShardingOperator.BETWEEN == eachCondition.getOperator()) {
                    BetweenValueExpressionSegment expressionSegment = (BetweenValueExpressionSegment) eachCondition.getExpression();
                    Optional<SQLExpression> beginExpress = buildExpression((SelectStatement) sqlStatement, expressionSegment.getBeginExpress(), sql, shardingRule, shardingTableMetaData);
<<<<<<< HEAD
                    if(!beginExpress.isPresent()) {
                        continue;
                    }
                    Optional<SQLExpression> endExpress = buildExpression((SelectStatement) sqlStatement, expressionSegment.getEndExpress(), sql, shardingRule, shardingTableMetaData);
                    if(!endExpress.isPresent()) {
=======
                    if (!beginExpress.isPresent()) {
                        continue;
                    }
                    Optional<SQLExpression> endExpress = buildExpression((SelectStatement) sqlStatement, expressionSegment.getEndExpress(), sql, shardingRule, shardingTableMetaData);
                    if (!endExpress.isPresent()) {
>>>>>>> 2ce5e49d
                        continue;
                    }
                    andConditionResult.getConditions().add(new Condition(column, beginExpress.get(), endExpress.get()));
                }
            }
        }
    }
    
    private Optional<SQLExpression> buildExpression(final SelectStatement selectStatement, final ExpressionSegment expressionSegment, final String sql, final ShardingRule shardingRule,
            final ShardingTableMetaData shardingTableMetaData) {
<<<<<<< HEAD
        if(!(expressionSegment instanceof CommonExpressionSegment)) {
            new ExpressionFiller().fill(expressionSegment, selectStatement, sql, shardingRule, shardingTableMetaData);
            return Optional.absent();
        }
        CommonExpressionSegment commonExpressionSegment= (CommonExpressionSegment) expressionSegment;
        if(-1 < commonExpressionSegment.getIndex()) {
            return Optional.<SQLExpression>of(new SQLPlaceholderExpression(commonExpressionSegment.getIndex()));
        }
        if(null != commonExpressionSegment.getValue()) {
=======
        if (!(expressionSegment instanceof CommonExpressionSegment)) {
            new ExpressionFiller().fill(expressionSegment, selectStatement, sql, shardingRule, shardingTableMetaData);
            return Optional.absent();
        }
        CommonExpressionSegment commonExpressionSegment = (CommonExpressionSegment) expressionSegment;
        if (-1 < commonExpressionSegment.getIndex()) {
            return Optional.<SQLExpression>of(new SQLPlaceholderExpression(commonExpressionSegment.getIndex()));
        }
        if (null != commonExpressionSegment.getValue()) {
>>>>>>> 2ce5e49d
            return Optional.<SQLExpression>of(new SQLNumberExpression(commonExpressionSegment.getValue()));
        }
        String expression = sql.substring(commonExpressionSegment.getStartPosition(), commonExpressionSegment.getEndPosition() + 1);
        return Optional.<SQLExpression>of(new SQLTextExpression(expression));
    }
}<|MERGE_RESOLUTION|>--- conflicted
+++ resolved
@@ -17,18 +17,7 @@
 
 package io.shardingsphere.core.parsing.antlr.filler.impl;
 
-<<<<<<< HEAD
-import java.util.Collection;
-import java.util.HashMap;
-import java.util.LinkedList;
-import java.util.List;
-import java.util.Map;
-
 import com.google.common.base.Optional;
-
-=======
-import com.google.common.base.Optional;
->>>>>>> 2ce5e49d
 import io.shardingsphere.core.constant.ShardingOperator;
 import io.shardingsphere.core.metadata.table.ShardingTableMetaData;
 import io.shardingsphere.core.parsing.antlr.filler.SQLStatementFiller;
@@ -57,6 +46,12 @@
 import io.shardingsphere.core.parsing.parser.token.TableToken;
 import io.shardingsphere.core.rule.ShardingRule;
 
+import java.util.Collection;
+import java.util.HashMap;
+import java.util.LinkedList;
+import java.util.List;
+import java.util.Map;
+
 /**
  * From where filler.
  *
@@ -75,13 +70,8 @@
             OrCondition orCondition = filterShardingCondition(sqlStatement, fromWhereSegment.getConditions(), sql, shardingRule, columnNameToTable, columnNameCount, shardingTableMetaData);
             sqlStatement.getConditions().getOrCondition().getAndConditions().addAll(orCondition.getAndConditions());
         }
-<<<<<<< HEAD
-        if(!fromWhereSegment.getSubquerys().isEmpty()) {
-            for(SubquerySegment each : fromWhereSegment.getSubquerys()) {
-=======
         if (!fromWhereSegment.getSubquerys().isEmpty()) {
             for (SubquerySegment each : fromWhereSegment.getSubquerys()) {
->>>>>>> 2ce5e49d
                 new SubqueryFiller().fill(each, sqlStatement, sql, shardingRule, shardingTableMetaData);
             }
         }
@@ -169,56 +159,32 @@
                 if (ShardingOperator.EQUAL == eachCondition.getOperator()) {
                     EqualsValueExpressionSegment expressionSegment = (EqualsValueExpressionSegment) eachCondition.getExpression();
                     Optional<SQLExpression> expression = buildExpression((SelectStatement) sqlStatement, expressionSegment.getExpression(), sql, shardingRule, shardingTableMetaData);
-<<<<<<< HEAD
-                    if(expression.isPresent()) {
-=======
                     if (expression.isPresent()) {
->>>>>>> 2ce5e49d
                         andConditionResult.getConditions().add(new Condition(column, expression.get()));
                     }
                 } else if (ShardingOperator.IN == eachCondition.getOperator()) {
                     InValueExpressionSegment expressionSegment = (InValueExpressionSegment) eachCondition.getExpression();
                     List<SQLExpression> expressions = new LinkedList<>();
-<<<<<<< HEAD
-                    for(ExpressionSegment each : expressionSegment.getSqlExpressions()) {
-                        Optional<SQLExpression> expression = buildExpression((SelectStatement) sqlStatement, each, sql, shardingRule, shardingTableMetaData);
-                        if(expression.isPresent()) {
-                            expressions.add(expression.get());
-                        }else {
-=======
                     for (ExpressionSegment each : expressionSegment.getSqlExpressions()) {
                         Optional<SQLExpression> expression = buildExpression((SelectStatement) sqlStatement, each, sql, shardingRule, shardingTableMetaData);
                         if (expression.isPresent()) {
                             expressions.add(expression.get());
                         } else {
->>>>>>> 2ce5e49d
                             expressions.clear();
                             break;
                         }
                     }
-<<<<<<< HEAD
-                    if(!expressions.isEmpty()) {
-=======
                     if (!expressions.isEmpty()) {
->>>>>>> 2ce5e49d
                         andConditionResult.getConditions().add(new Condition(column, expressions));
                     }
                 } else if (ShardingOperator.BETWEEN == eachCondition.getOperator()) {
                     BetweenValueExpressionSegment expressionSegment = (BetweenValueExpressionSegment) eachCondition.getExpression();
                     Optional<SQLExpression> beginExpress = buildExpression((SelectStatement) sqlStatement, expressionSegment.getBeginExpress(), sql, shardingRule, shardingTableMetaData);
-<<<<<<< HEAD
-                    if(!beginExpress.isPresent()) {
-                        continue;
-                    }
-                    Optional<SQLExpression> endExpress = buildExpression((SelectStatement) sqlStatement, expressionSegment.getEndExpress(), sql, shardingRule, shardingTableMetaData);
-                    if(!endExpress.isPresent()) {
-=======
                     if (!beginExpress.isPresent()) {
                         continue;
                     }
                     Optional<SQLExpression> endExpress = buildExpression((SelectStatement) sqlStatement, expressionSegment.getEndExpress(), sql, shardingRule, shardingTableMetaData);
                     if (!endExpress.isPresent()) {
->>>>>>> 2ce5e49d
                         continue;
                     }
                     andConditionResult.getConditions().add(new Condition(column, beginExpress.get(), endExpress.get()));
@@ -229,17 +195,6 @@
     
     private Optional<SQLExpression> buildExpression(final SelectStatement selectStatement, final ExpressionSegment expressionSegment, final String sql, final ShardingRule shardingRule,
             final ShardingTableMetaData shardingTableMetaData) {
-<<<<<<< HEAD
-        if(!(expressionSegment instanceof CommonExpressionSegment)) {
-            new ExpressionFiller().fill(expressionSegment, selectStatement, sql, shardingRule, shardingTableMetaData);
-            return Optional.absent();
-        }
-        CommonExpressionSegment commonExpressionSegment= (CommonExpressionSegment) expressionSegment;
-        if(-1 < commonExpressionSegment.getIndex()) {
-            return Optional.<SQLExpression>of(new SQLPlaceholderExpression(commonExpressionSegment.getIndex()));
-        }
-        if(null != commonExpressionSegment.getValue()) {
-=======
         if (!(expressionSegment instanceof CommonExpressionSegment)) {
             new ExpressionFiller().fill(expressionSegment, selectStatement, sql, shardingRule, shardingTableMetaData);
             return Optional.absent();
@@ -249,7 +204,6 @@
             return Optional.<SQLExpression>of(new SQLPlaceholderExpression(commonExpressionSegment.getIndex()));
         }
         if (null != commonExpressionSegment.getValue()) {
->>>>>>> 2ce5e49d
             return Optional.<SQLExpression>of(new SQLNumberExpression(commonExpressionSegment.getValue()));
         }
         String expression = sql.substring(commonExpressionSegment.getStartPosition(), commonExpressionSegment.getEndPosition() + 1);
