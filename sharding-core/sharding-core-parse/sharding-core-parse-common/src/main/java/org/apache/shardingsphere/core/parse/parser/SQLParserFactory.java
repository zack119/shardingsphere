--- conflicted
+++ resolved
@@ -25,10 +25,6 @@
 import org.antlr.v4.runtime.CommonTokenStream;
 import org.antlr.v4.runtime.Lexer;
 import org.antlr.v4.runtime.TokenStream;
-<<<<<<< HEAD
-import org.apache.shardingsphere.core.constant.DatabaseType;
-=======
->>>>>>> cb489bd3
 import org.apache.shardingsphere.core.parse.api.SQLParser;
 import org.apache.shardingsphere.core.parse.spi.SQLParserEntry;
 import org.apache.shardingsphere.core.spi.NewInstanceServiceLoader;
@@ -53,8 +49,6 @@
     
     static {
         NewInstanceServiceLoader.register(SQLParserEntry.class);
-<<<<<<< HEAD
-=======
         for (SQLParserEntry each : NewInstanceServiceLoader.newServiceInstances(SQLParserEntry.class)) {
             DATABASE_TYPES.add(each.getDatabaseType());
             for (String alias : each.getDatabaseTypeAliases()) {
@@ -90,7 +84,6 @@
      */
     public static String getAddOnDatabaseType(final String databaseAlias) {
         return DATABASE_ALIAS.get(databaseAlias);
->>>>>>> cb489bd3
     }
     
     /** 
@@ -100,23 +93,15 @@
      * @param sql SQL
      * @return SQL parser
      */
-<<<<<<< HEAD
-    public static SQLParser newInstance(final DatabaseType databaseType, final String sql) {
-        for (SQLParserEntry each : NewInstanceServiceLoader.newServiceInstances(SQLParserEntry.class)) {
-            if (DatabaseType.valueOf(each.getDatabaseType()) == databaseType) {
-=======
     public static SQLParser newInstance(final String databaseType, final String sql) {
         for (SQLParserEntry each : NewInstanceServiceLoader.newServiceInstances(SQLParserEntry.class)) {
             if (isCurrentDatabaseType(databaseType, each)) {
->>>>>>> cb489bd3
                 return createSQLParser(sql, each);
             }
         }
         throw new UnsupportedOperationException(String.format("Cannot support database type '%s'", databaseType));
     }
     
-<<<<<<< HEAD
-=======
     private static boolean isCurrentDatabaseType(final String databaseType, final SQLParserEntry sqlParserEntry) {
         if (sqlParserEntry.getDatabaseType().equals(databaseType)) {
             return true;
@@ -129,7 +114,6 @@
         return false;
     }
     
->>>>>>> cb489bd3
     @SneakyThrows
     private static SQLParser createSQLParser(final String sql, final SQLParserEntry parserEntry) {
         Lexer lexer = parserEntry.getLexerClass().getConstructor(CharStream.class).newInstance(CharStreams.fromString(sql));
