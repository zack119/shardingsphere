--- conflicted
+++ resolved
@@ -70,11 +70,7 @@
                 return executeQuery();
             case DML:
             case DDL:
-<<<<<<< HEAD
                 return executeUpdate();
-=======
-                return executeUpdate(RuleRegistry.getInstance().getDataSourceMap().get(dataSourceName), sql, sqlStatement);
->>>>>>> 2fc04ee5
             default:
                 return executeCommon();
         }
@@ -147,15 +143,8 @@
         }
     }
     
-<<<<<<< HEAD
     private CommandResponsePackets executeCommon() {
         try {
-=======
-    private CommandResponsePackets executeCommon(final DataSource dataSource, final String sql) {
-        try (
-            Connection connection = dataSource.getConnection();
-            PreparedStatement preparedStatement = connection.prepareStatement(sql)) {
->>>>>>> 2fc04ee5
             setJDBCPreparedStatementParameters(preparedStatement);
             boolean hasResultSet = preparedStatement.execute();
             if (hasResultSet) {
@@ -184,7 +173,7 @@
         for (int i = 1; i <= columnCount; i++) {
             ColumnType columnType = ColumnType.valueOfJDBCType(resultSetMetaData.getColumnType(i));
             ColumnDefinition41Packet columnDefinition41Packet = new ColumnDefinition41Packet(++currentSequenceId, resultSetMetaData.getSchemaName(i), resultSetMetaData.getTableName(i),
-                resultSetMetaData.getTableName(i), resultSetMetaData.getColumnLabel(i), resultSetMetaData.getColumnName(i), resultSetMetaData.getColumnDisplaySize(i), columnType, 0);
+                    resultSetMetaData.getTableName(i), resultSetMetaData.getColumnLabel(i), resultSetMetaData.getColumnName(i), resultSetMetaData.getColumnDisplaySize(i), columnType, 0);
             result.addPacket(columnDefinition41Packet);
             statementExecuteBackendHandler.getColumnTypes().add(columnType);
         }
@@ -205,7 +194,7 @@
         for (int i = 1; i <= columnCount; i++) {
             ColumnType columnType = ColumnType.valueOfJDBCType(resultSetMetaData.getColumnType(i));
             ColumnDefinition41Packet columnDefinition41Packet = new ColumnDefinition41Packet(++currentSequenceId, resultSetMetaData.getSchemaName(i), resultSetMetaData.getTableName(i),
-                resultSetMetaData.getTableName(i), resultSetMetaData.getColumnLabel(i), resultSetMetaData.getColumnName(i), resultSetMetaData.getColumnDisplaySize(i), columnType, 0);
+                    resultSetMetaData.getTableName(i), resultSetMetaData.getColumnLabel(i), resultSetMetaData.getColumnName(i), resultSetMetaData.getColumnDisplaySize(i), columnType, 0);
             result.addPacket(columnDefinition41Packet);
             statementExecuteBackendHandler.getColumnTypes().add(columnType);
         }
