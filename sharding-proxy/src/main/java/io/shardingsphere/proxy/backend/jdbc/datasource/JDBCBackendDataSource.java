/*
 * Copyright 2016-2018 shardingsphere.io.
 * <p>
 * Licensed under the Apache License, Version 2.0 (the "License");
 * you may not use this file except in compliance with the License.
 * You may obtain a copy of the License at
 *
 *     http://www.apache.org/licenses/LICENSE-2.0
 *
 * Unless required by applicable law or agreed to in writing, software
 * distributed under the License is distributed on an "AS IS" BASIS,
 * WITHOUT WARRANTIES OR CONDITIONS OF ANY KIND, either express or implied.
 * See the License for the specific language governing permissions and
 * limitations under the License.
 * </p>
 */

package io.shardingsphere.proxy.backend.jdbc.datasource;

import io.shardingsphere.core.constant.ConnectionMode;
import io.shardingsphere.core.constant.transaction.TransactionType;
import io.shardingsphere.core.exception.ShardingException;
import io.shardingsphere.core.rule.DataSourceParameter;
import io.shardingsphere.proxy.backend.BackendDataSource;
import io.shardingsphere.proxy.config.ProxyContext;
import io.shardingsphere.proxy.config.RuleRegistry;
import lombok.Getter;

import javax.sql.DataSource;
import java.lang.reflect.InvocationTargetException;
import java.lang.reflect.Method;
import java.sql.Connection;
import java.sql.SQLException;
import java.util.ArrayList;
import java.util.Collections;
import java.util.LinkedHashMap;
import java.util.List;
import java.util.Map;
import java.util.Map.Entry;

/**
 * Backend data source for JDBC.
 *
 * @author zhaojun
 * @author zhangliang
 * @author panjuan
 */
@Getter
public final class JDBCBackendDataSource implements BackendDataSource, AutoCloseable {
    
    private final RuleRegistry ruleRegistry;
    
    private final Map<String, DataSource> dataSourceMap;
    
    public JDBCBackendDataSource(final RuleRegistry ruleRegistry) {
        this.ruleRegistry = ruleRegistry;
        dataSourceMap = createDataSourceMap();
    }
    
    private Map<String, DataSource> createDataSourceMap() {
        TransactionType transactionType = ProxyContext.getInstance().getTransactionType();
        Map<String, DataSourceParameter> dataSourceParameters = ruleRegistry.getDataSources();
        // TODO getCircuitDataSourceMap if RuleRegistry.getInstance().getCircuitBreakerDataSourceNames().isEmpty() is false
        return getNormalDataSourceMap(transactionType, dataSourceParameters);
    }
    
    private Map<String, DataSource> getNormalDataSourceMap(final TransactionType transactionType, final Map<String, DataSourceParameter> dataSourceParameters) {
        Map<String, DataSource> result = new LinkedHashMap<>(dataSourceParameters.size());
        for (Entry<String, DataSourceParameter> entry : dataSourceParameters.entrySet()) {
            try {
                result.put(entry.getKey(), getBackendDataSourceFactory(transactionType).build(entry.getKey(), entry.getValue()));
            // CHECKSTYLE:OFF
            } catch (final Exception ex) {
                // CHECKSTYLE:ON
                throw new ShardingException(String.format("Can not build data source, name is `%s`.", entry.getKey()), ex);
            }
        }
        return result;
    }
    
    private JDBCBackendDataSourceFactory getBackendDataSourceFactory(final TransactionType transactionType) {
        switch (transactionType) {
            case XA:
                return new JDBCXABackendDataSourceFactory();
            default:
                return new JDBCRawBackendDataSourceFactory();
        }
    }
    
    /**
     * Get connection.
     *
     * @param dataSourceName data source name
     * @return connection
     * @throws SQLException SQL exception
     */
    public Connection getConnection(final String dataSourceName) throws SQLException {
        return getConnections(ConnectionMode.MEMORY_STRICTLY, dataSourceName, 1).get(0);
    }
    
    /**
     * Get connections.
     *
     * @param connectionMode connection mode 
     * @param dataSourceName data source name
     * @param connectionSize size of connections to be get
     * @return connections
     * @throws SQLException SQL exception
     */
    @SuppressWarnings("SynchronizationOnLocalVariableOrMethodParameter")
    public List<Connection> getConnections(final ConnectionMode connectionMode, final String dataSourceName, final int connectionSize) throws SQLException {
        DataSource dataSource = getDataSourceMap().get(dataSourceName);
        if (1 == connectionSize) {
            return Collections.singletonList(dataSource.getConnection());
        }
        if (ConnectionMode.CONNECTION_STRICTLY == connectionMode) {
            return createConnections(dataSource, connectionSize);
        }
        synchronized (dataSource) {
            return createConnections(dataSource, connectionSize);
        }
    }
    
<<<<<<< HEAD
    /**
     * Get available data source map.
     *
     * @return available data source map
     */
    public Map<String, DataSource> getDataSourceMap() {
        if (!ruleRegistry.getDisabledDataSourceNames().isEmpty()) {
            return getAvailableDataSourceMap();
        }
        return dataSourceMap;
=======
    private Map<String, DataSource> getDataSourceMap() {
        return ruleRegistry.getDisabledDataSourceNames().isEmpty() ? dataSourceMap : getAvailableDataSourceMap();
>>>>>>> 52039ee0
    }
    
    private Map<String, DataSource> getAvailableDataSourceMap() {
        Map<String, DataSource> result = new LinkedHashMap<>(dataSourceMap);
        for (String each : ruleRegistry.getDisabledDataSourceNames()) {
            result.remove(each);
        }
        return result;
    }
    
    private List<Connection> createConnections(final DataSource dataSource, final int connectionSize) throws SQLException {
        List<Connection> result = new ArrayList<>(connectionSize);
        for (int i = 0; i < connectionSize; i++) {
            result.add(dataSource.getConnection());
        }
        return result;
    }
    
    @Override
    public void close() {
        closeOriginalDataSources();
    }
    
    private void closeOriginalDataSources() {
        for (DataSource each : dataSourceMap.values()) {
            try {
                Method method = each.getClass().getDeclaredMethod("close");
                method.invoke(each);
            } catch (final NoSuchMethodException | InvocationTargetException | IllegalAccessException ignored) {
            }
        }
    }
}<|MERGE_RESOLUTION|>--- conflicted
+++ resolved
@@ -101,7 +101,7 @@
     /**
      * Get connections.
      *
-     * @param connectionMode connection mode 
+     * @param connectionMode connection mode
      * @param dataSourceName data source name
      * @param connectionSize size of connections to be get
      * @return connections
@@ -121,21 +121,13 @@
         }
     }
     
-<<<<<<< HEAD
     /**
      * Get available data source map.
      *
      * @return available data source map
      */
     public Map<String, DataSource> getDataSourceMap() {
-        if (!ruleRegistry.getDisabledDataSourceNames().isEmpty()) {
-            return getAvailableDataSourceMap();
-        }
-        return dataSourceMap;
-=======
-    private Map<String, DataSource> getDataSourceMap() {
         return ruleRegistry.getDisabledDataSourceNames().isEmpty() ? dataSourceMap : getAvailableDataSourceMap();
->>>>>>> 52039ee0
     }
     
     private Map<String, DataSource> getAvailableDataSourceMap() {
