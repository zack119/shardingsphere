/*
 * Licensed to the Apache Software Foundation (ASF) under one or more
 * contributor license agreements.  See the NOTICE file distributed with
 * this work for additional information regarding copyright ownership.
 * The ASF licenses this file to You under the Apache License, Version 2.0
 * (the "License"); you may not use this file except in compliance with
 * the License.  You may obtain a copy of the License at
 *
 *     http://www.apache.org/licenses/LICENSE-2.0
 *
 * Unless required by applicable law or agreed to in writing, software
 * distributed under the License is distributed on an "AS IS" BASIS,
 * WITHOUT WARRANTIES OR CONDITIONS OF ANY KIND, either express or implied.
 * See the License for the specific language governing permissions and
 * limitations under the License.
 */

package org.apache.shardingsphere.shardingproxy.backend.communication.jdbc.wrapper;

import lombok.RequiredArgsConstructor;
<<<<<<< HEAD
import org.apache.shardingsphere.shardingproxy.backend.metrics.MetricsUtils;
import org.apache.shardingsphere.shardingproxy.backend.schema.LogicSchema;
import org.apache.shardingsphere.shardingproxy.backend.schema.impl.ShardingSphereSchema;
=======
import org.apache.shardingsphere.shardingproxy.backend.schema.ShardingSphereSchema;
>>>>>>> bb2f1f63
import org.apache.shardingsphere.shardingproxy.context.ShardingProxyContext;
import org.apache.shardingsphere.sql.parser.binder.statement.CommonSQLStatementContext;
import org.apache.shardingsphere.sql.parser.sql.statement.SQLStatement;
import org.apache.shardingsphere.underlying.common.config.properties.ConfigurationPropertyKey;
import org.apache.shardingsphere.underlying.common.rule.ShardingSphereRule;
import org.apache.shardingsphere.underlying.executor.sql.context.ExecutionContext;
import org.apache.shardingsphere.underlying.executor.sql.context.ExecutionContextBuilder;
import org.apache.shardingsphere.underlying.executor.sql.context.ExecutionUnit;
import org.apache.shardingsphere.underlying.executor.sql.context.SQLUnit;
import org.apache.shardingsphere.underlying.executor.sql.execute.jdbc.group.PreparedStatementExecuteGroupEngine;
import org.apache.shardingsphere.underlying.executor.sql.group.ExecuteGroupEngine;
import org.apache.shardingsphere.underlying.rewrite.SQLRewriteEntry;
import org.apache.shardingsphere.underlying.rewrite.engine.result.SQLRewriteResult;
import org.apache.shardingsphere.underlying.route.DataNodeRouter;
import org.apache.shardingsphere.underlying.route.context.RouteContext;

import java.sql.PreparedStatement;
import java.sql.SQLException;
import java.sql.Statement;
import java.util.ArrayList;
import java.util.Collection;
import java.util.Collections;
import java.util.List;

/**
 * Executor wrapper for prepared statement.
 */
@RequiredArgsConstructor
public final class PreparedStatementExecutorWrapper implements JDBCExecutorWrapper {
    
    private static final ShardingProxyContext SHARDING_PROXY_CONTEXT = ShardingProxyContext.getInstance();
    
    private final ShardingSphereSchema schema;
    
    private final List<Object> parameters;
    
    @SuppressWarnings("unchecked")
    @Override
    public ExecutionContext route(final String sql) {
        SQLStatement sqlStatement = schema.getSqlParserEngine().parse(sql, true);
        Collection<ShardingSphereRule> rules = schema.getRules();
        if (rules.isEmpty()) {
            return new ExecutionContext(
                    new CommonSQLStatementContext(sqlStatement), new ExecutionUnit(schema.getDataSources().keySet().iterator().next(), new SQLUnit(sql, Collections.emptyList())));
        }
<<<<<<< HEAD
        return doTransparentRoute(sql);
    }
    
    private ExecutionContext doShardingRoute(final String sql) {
        Collection<ShardingSphereRule> rules = logicSchema.getRules();
        SQLStatement sqlStatement = logicSchema.getSqlParserEngine().parse(sql, true);
        RouteContext routeContext = new DataNodeRouter(logicSchema.getMetaData(), SHARDING_PROXY_CONTEXT.getProperties(), rules).route(sqlStatement, sql, parameters);
        MetricsUtils.buriedShardingMetrics(routeContext.getRouteResult().getRouteUnits());
        SQLRewriteResult sqlRewriteResult = new SQLRewriteEntry(logicSchema.getMetaData().getSchema().getConfiguredSchemaMetaData(),
=======
        RouteContext routeContext = new DataNodeRouter(schema.getMetaData(), SHARDING_PROXY_CONTEXT.getProperties(), rules).route(sqlStatement, sql, parameters);
        routeMetricsCollect(routeContext, rules);
        SQLRewriteResult sqlRewriteResult = new SQLRewriteEntry(schema.getMetaData().getSchema().getConfiguredSchemaMetaData(),
>>>>>>> bb2f1f63
                SHARDING_PROXY_CONTEXT.getProperties(), rules).rewrite(sql, new ArrayList<>(parameters), routeContext);
        return new ExecutionContext(routeContext.getSqlStatementContext(), ExecutionContextBuilder.build(schema.getMetaData(), sqlRewriteResult));
    }
    
    @Override
    public ExecuteGroupEngine getExecuteGroupEngine() {
        int maxConnectionsSizePerQuery = ShardingProxyContext.getInstance().getProperties().<Integer>getValue(ConfigurationPropertyKey.MAX_CONNECTIONS_SIZE_PER_QUERY);
        return new PreparedStatementExecuteGroupEngine(maxConnectionsSizePerQuery, schema.getRules());
    }
    
    @Override
    public boolean executeSQL(final Statement statement, final String sql, final boolean isReturnGeneratedKeys) throws SQLException {
        return ((PreparedStatement) statement).execute();
    }
}<|MERGE_RESOLUTION|>--- conflicted
+++ resolved
@@ -18,13 +18,7 @@
 package org.apache.shardingsphere.shardingproxy.backend.communication.jdbc.wrapper;
 
 import lombok.RequiredArgsConstructor;
-<<<<<<< HEAD
-import org.apache.shardingsphere.shardingproxy.backend.metrics.MetricsUtils;
-import org.apache.shardingsphere.shardingproxy.backend.schema.LogicSchema;
-import org.apache.shardingsphere.shardingproxy.backend.schema.impl.ShardingSphereSchema;
-=======
 import org.apache.shardingsphere.shardingproxy.backend.schema.ShardingSphereSchema;
->>>>>>> bb2f1f63
 import org.apache.shardingsphere.shardingproxy.context.ShardingProxyContext;
 import org.apache.shardingsphere.sql.parser.binder.statement.CommonSQLStatementContext;
 import org.apache.shardingsphere.sql.parser.sql.statement.SQLStatement;
@@ -70,21 +64,9 @@
             return new ExecutionContext(
                     new CommonSQLStatementContext(sqlStatement), new ExecutionUnit(schema.getDataSources().keySet().iterator().next(), new SQLUnit(sql, Collections.emptyList())));
         }
-<<<<<<< HEAD
-        return doTransparentRoute(sql);
-    }
-    
-    private ExecutionContext doShardingRoute(final String sql) {
-        Collection<ShardingSphereRule> rules = logicSchema.getRules();
-        SQLStatement sqlStatement = logicSchema.getSqlParserEngine().parse(sql, true);
-        RouteContext routeContext = new DataNodeRouter(logicSchema.getMetaData(), SHARDING_PROXY_CONTEXT.getProperties(), rules).route(sqlStatement, sql, parameters);
-        MetricsUtils.buriedShardingMetrics(routeContext.getRouteResult().getRouteUnits());
-        SQLRewriteResult sqlRewriteResult = new SQLRewriteEntry(logicSchema.getMetaData().getSchema().getConfiguredSchemaMetaData(),
-=======
         RouteContext routeContext = new DataNodeRouter(schema.getMetaData(), SHARDING_PROXY_CONTEXT.getProperties(), rules).route(sqlStatement, sql, parameters);
         routeMetricsCollect(routeContext, rules);
         SQLRewriteResult sqlRewriteResult = new SQLRewriteEntry(schema.getMetaData().getSchema().getConfiguredSchemaMetaData(),
->>>>>>> bb2f1f63
                 SHARDING_PROXY_CONTEXT.getProperties(), rules).rewrite(sql, new ArrayList<>(parameters), routeContext);
         return new ExecutionContext(routeContext.getSqlStatementContext(), ExecutionContextBuilder.build(schema.getMetaData(), sqlRewriteResult));
     }
