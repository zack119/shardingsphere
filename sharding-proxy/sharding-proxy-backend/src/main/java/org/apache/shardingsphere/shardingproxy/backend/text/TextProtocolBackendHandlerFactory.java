/*
 * Licensed to the Apache Software Foundation (ASF) under one or more
 * contributor license agreements.  See the NOTICE file distributed with
 * this work for additional information regarding copyright ownership.
 * The ASF licenses this file to You under the Apache License, Version 2.0
 * (the "License"); you may not use this file except in compliance with
 * the License.  You may obtain a copy of the License at
 *
 *     http://www.apache.org/licenses/LICENSE-2.0
 *
 * Unless required by applicable law or agreed to in writing, software
 * distributed under the License is distributed on an "AS IS" BASIS,
 * WITHOUT WARRANTIES OR CONDITIONS OF ANY KIND, either express or implied.
 * See the License for the specific language governing permissions and
 * limitations under the License.
 */

package org.apache.shardingsphere.shardingproxy.backend.text;

import com.google.common.base.Optional;
import lombok.AccessLevel;
import lombok.NoArgsConstructor;
import org.apache.shardingsphere.core.constant.DatabaseType;
import org.apache.shardingsphere.core.constant.SQLType;
import org.apache.shardingsphere.core.parse.SQLParseEngine;
import org.apache.shardingsphere.core.parse.rule.registry.MasterSlaveParseRuleRegistry;
import org.apache.shardingsphere.core.parse.sql.statement.SQLStatement;
import org.apache.shardingsphere.core.parse.sql.statement.dal.dialect.mysql.statement.ShowDatabasesStatement;
import org.apache.shardingsphere.core.parse.sql.statement.dal.dialect.mysql.statement.UseStatement;
import org.apache.shardingsphere.shardingproxy.backend.communication.jdbc.connection.BackendConnection;
import org.apache.shardingsphere.shardingproxy.backend.text.admin.BroadcastBackendHandler;
import org.apache.shardingsphere.shardingproxy.backend.text.admin.ShowDatabasesBackendHandler;
import org.apache.shardingsphere.shardingproxy.backend.text.admin.UnicastBackendHandler;
import org.apache.shardingsphere.shardingproxy.backend.text.admin.UseDatabaseBackendHandler;
import org.apache.shardingsphere.shardingproxy.backend.text.query.QueryBackendHandler;
import org.apache.shardingsphere.shardingproxy.backend.text.sctl.ShardingCTLBackendHandlerFactory;
import org.apache.shardingsphere.shardingproxy.backend.text.transaction.SkipBackendHandler;
import org.apache.shardingsphere.shardingproxy.backend.text.transaction.TransactionBackendHandler;
import org.apache.shardingsphere.transaction.core.TransactionOperationType;

import java.util.Arrays;
import java.util.HashSet;
import java.util.List;
import java.util.Set;

/**
 * Text protocol backend handler factory.
 *
 * @author zhaojun
 */
@NoArgsConstructor(access = AccessLevel.PRIVATE)
public final class TextProtocolBackendHandlerFactory {
    
    private static final Set<String> AUTO_COMMIT = new HashSet<>(Arrays.asList("SET AUTOCOMMIT=1", "SET @@SESSION.AUTOCOMMIT = ON"));
    
    private static final List<String> GUI_SQL = Arrays.asList("SET", "SHOW VARIABLES LIKE", "SHOW CHARACTER SET", "SHOW COLLATION");
    
    /**
     * Create new instance of text protocol backend handler.
     *
     * @param databaseType database type
     * @param sql SQL to be executed
     * @param backendConnection backend connection
     * @return instance of text protocol backend handler
     */
    public static TextProtocolBackendHandler newInstance(final DatabaseType databaseType, final String sql, final BackendConnection backendConnection) {
        if (sql.toUpperCase().startsWith(ShardingCTLBackendHandlerFactory.SCTL)) {
            return ShardingCTLBackendHandlerFactory.newInstance(sql, backendConnection);
        }
        // TODO use sql parser engine instead of string compare
        Optional<TransactionOperationType> transactionOperationType = TransactionOperationType.getOperationType(sql.toUpperCase());
        if (transactionOperationType.isPresent()) {
            return new TransactionBackendHandler(transactionOperationType.get(), backendConnection);
        }
        if (AUTO_COMMIT.contains(sql.toUpperCase())) {
            return backendConnection.getStateHandler().isInTransaction() ? new TransactionBackendHandler(TransactionOperationType.COMMIT, backendConnection) : new SkipBackendHandler();
        }
<<<<<<< HEAD
        SQLStatement sqlStatement = new SQLParseEngine(MasterSlaveParseRuleRegistry.getInstance(), databaseType, sql, null, null).parse();
=======
        SQLStatement sqlStatement = new SQLParseEngine(MasterSlaveParseRuleRegistry.getInstance(), databaseType.name(), sql, null, null).parse();
>>>>>>> cb489bd3
        return SQLType.DAL == sqlStatement.getType() ? createDALBackendHandler(sqlStatement, sql, backendConnection) : new QueryBackendHandler(sql, backendConnection);
    }
    
    private static TextProtocolBackendHandler createDALBackendHandler(final SQLStatement sqlStatement, final String sql, final BackendConnection backendConnection) {
        // TODO we should refactor the broadcast logic in future, exclude those broadcast SQL temporary.
        for (String each : GUI_SQL) {
            if (sql.toUpperCase().startsWith(each)) {
                return new BroadcastBackendHandler(sql, backendConnection);
            }
        }
        if (sqlStatement instanceof UseStatement) {
            return new UseDatabaseBackendHandler((UseStatement) sqlStatement, backendConnection);
        }
        if (sqlStatement instanceof ShowDatabasesStatement) {
            return new ShowDatabasesBackendHandler(backendConnection);
        }
        return new UnicastBackendHandler(sql, backendConnection);
    }
}<|MERGE_RESOLUTION|>--- conflicted
+++ resolved
@@ -75,11 +75,7 @@
         if (AUTO_COMMIT.contains(sql.toUpperCase())) {
             return backendConnection.getStateHandler().isInTransaction() ? new TransactionBackendHandler(TransactionOperationType.COMMIT, backendConnection) : new SkipBackendHandler();
         }
-<<<<<<< HEAD
-        SQLStatement sqlStatement = new SQLParseEngine(MasterSlaveParseRuleRegistry.getInstance(), databaseType, sql, null, null).parse();
-=======
         SQLStatement sqlStatement = new SQLParseEngine(MasterSlaveParseRuleRegistry.getInstance(), databaseType.name(), sql, null, null).parse();
->>>>>>> cb489bd3
         return SQLType.DAL == sqlStatement.getType() ? createDALBackendHandler(sqlStatement, sql, backendConnection) : new QueryBackendHandler(sql, backendConnection);
     }
     
