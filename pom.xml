--- conflicted
+++ resolved
@@ -30,7 +30,6 @@
         <postgresql.version>9.1-901-1.jdbc4</postgresql.version>
         <slf4j.version>1.7.7</slf4j.version>
         <logback.version>1.2.0</logback.version>
-        <guava.version>18.0</guava.version>
         
         <mybatis.version>3.4.2</mybatis.version>
         <mybatis-spring.version>1.3.0</mybatis-spring.version>
@@ -48,11 +47,6 @@
     <dependencyManagement>
         <dependencies>
             <dependency>
-<<<<<<< HEAD
-                <groupId>com.google.guava</groupId>
-                <artifactId>guava</artifactId>
-                <version>${guava.version}</version>
-=======
                 <groupId>io.shardingsphere</groupId>
                 <artifactId>sharding-core</artifactId>
                 <version>${sharding-sphere.version}</version>
@@ -122,7 +116,6 @@
                 <groupId>org.springframework</groupId>
                 <artifactId>spring-tx</artifactId>
                 <version>${spring-framework.version}</version>
->>>>>>> 8c16eaff
             </dependency>
             <dependency>
                 <groupId>org.hibernate.javax.persistence</groupId>
