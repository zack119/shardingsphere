--- conflicted
+++ resolved
@@ -35,10 +35,6 @@
         <module>shardingsphere-src-distribution</module>
         <module>sharding-jdbc-distribution</module>
         <module>sharding-proxy-distribution</module>
-<<<<<<< HEAD
-        <module>sharding-ui-distribution</module>
         <module>sharding-scaling-distribution</module>
-=======
->>>>>>> 4f87f201
     </modules>
 </project>